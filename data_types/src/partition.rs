--- conflicted
+++ resolved
@@ -528,10 +528,6 @@
         self.sort_key_ids.as_ref()
     }
 
-<<<<<<< HEAD
-=======
-    // todo:  resue the same function in https://github.com/influxdata/influxdb_iox/pull/8556/
->>>>>>> e4505912
     /// The sort_key_ids if present and not empty
     pub fn sort_key_ids_none_if_empty(&self) -> Option<SortedColumnSet> {
         match self.sort_key_ids.as_ref() {
