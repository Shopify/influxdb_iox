//! A [`PartitionProvider`] implementation that hits the [`Catalog`] to resolve
//! the partition id and persist offset.

use std::sync::Arc;

use async_trait::async_trait;
use backoff::{Backoff, BackoffConfig};
use data_types::{Column, NamespaceId, Partition, PartitionKey, TableId};
use iox_catalog::interface::Catalog;
use observability_deps::tracing::debug;
use parking_lot::Mutex;

use super::r#trait::PartitionProvider;
use crate::{
    buffer_tree::{
        namespace::NamespaceName,
<<<<<<< HEAD
        partition::{
            resolver::build_sort_key_from_sort_key_ids_and_columns, PartitionData, SortKeyState,
        },
        table::TableMetadata,
=======
        partition::{PartitionData, SortKeyState},
        table::metadata::TableMetadata,
>>>>>>> c49c6159
    },
    deferred_load::DeferredLoad,
};

/// A [`PartitionProvider`] implementation that hits the [`Catalog`] to resolve
/// the partition id and persist offset, returning an initialised
/// [`PartitionData`].
#[derive(Debug)]
pub(crate) struct CatalogPartitionResolver {
    catalog: Arc<dyn Catalog>,
    backoff_config: BackoffConfig,
}

impl CatalogPartitionResolver {
    /// Construct a [`CatalogPartitionResolver`] that looks up partitions in
    /// `catalog`.
    pub(crate) fn new(catalog: Arc<dyn Catalog>) -> Self {
        Self {
            catalog,
            backoff_config: Default::default(),
        }
    }

    async fn get(
        &self,
        partition_key: PartitionKey,
        table_id: TableId,
    ) -> Result<Partition, iox_catalog::interface::Error> {
        self.catalog
            .repositories()
            .await
            .partitions()
            .create_or_get(partition_key, table_id)
            .await
    }

    async fn get_columns(
        &self,
        table_id: TableId,
    ) -> Result<Vec<Column>, iox_catalog::interface::Error> {
        self.catalog
            .repositories()
            .await
            .columns()
            .list_by_table_id(table_id)
            .await
    }
}

#[async_trait]
impl PartitionProvider for CatalogPartitionResolver {
    async fn get_partition(
        &self,
        partition_key: PartitionKey,
        namespace_id: NamespaceId,
        namespace_name: Arc<DeferredLoad<NamespaceName>>,
        table_id: TableId,
        table: Arc<DeferredLoad<TableMetadata>>,
    ) -> Arc<Mutex<PartitionData>> {
        debug!(
            %partition_key,
            %table_id,
            %table,
            "upserting partition in catalog"
        );
        let p = Backoff::new(&self.backoff_config)
            .retry_all_errors("resolve partition", || {
                self.get(partition_key.clone(), table_id)
            })
            .await
            .expect("retry forever");

        let p_sort_key = p.sort_key();
        let p_sort_key_ids = p.sort_key_ids_none_if_empty();

        // fetch columns of the table to build sort_key from sort_key_ids
        let columns = Backoff::new(&self.backoff_config)
            .retry_all_errors("resolve partition's table columns", || {
                self.get_columns(table_id)
            })
            .await
            .expect("retry forever");

        // build sort_key from sort_key_ids and columns
        let sort_key =
            build_sort_key_from_sort_key_ids_and_columns(&p_sort_key_ids, columns.into_iter());

        // This is here to catch bugs and will be removed once the sort_key is removed from the partition
        assert_eq!(sort_key, p_sort_key);

        Arc::new(Mutex::new(PartitionData::new(
            p.transition_partition_id(),
            // Use the caller's partition key instance, as it MAY be shared with
            // other instance, but the instance returned from the catalog
            // definitely has no other refs.
            partition_key,
            namespace_id,
            namespace_name,
            table_id,
            table,
            SortKeyState::Provided(sort_key, p_sort_key_ids),
        )))
    }
}

#[cfg(test)]
mod tests {
    // Harmless in tests - saves a bunch of extra vars.
    #![allow(clippy::await_holding_lock)]

    use std::{sync::Arc, time::Duration};

    use assert_matches::assert_matches;
    use iox_catalog::{
        partition_lookup,
        test_helpers::{arbitrary_namespace, arbitrary_table},
    };

    use super::*;
    use crate::buffer_tree::table::metadata::TableName;

    const TABLE_NAME: &str = "bananas";
    const NAMESPACE_NAME: &str = "ns-bananas";
    const PARTITION_KEY: &str = "platanos";

    #[tokio::test]
    async fn test_resolver() {
        let metrics = Arc::new(metric::Registry::default());
        let catalog: Arc<dyn Catalog> =
            Arc::new(iox_catalog::mem::MemCatalog::new(Arc::clone(&metrics)));

        let (namespace_id, table_id) = {
            let mut repos = catalog.repositories().await;
            let ns = arbitrary_namespace(&mut *repos, NAMESPACE_NAME).await;

            let table = arbitrary_table(&mut *repos, TABLE_NAME, &ns).await;

            (ns.id, table.id)
        };

        let callers_partition_key = PartitionKey::from(PARTITION_KEY);
        let table_name = TableName::from(TABLE_NAME);
        let resolver = CatalogPartitionResolver::new(Arc::clone(&catalog));
        let got = resolver
            .get_partition(
                callers_partition_key.clone(),
                namespace_id,
                Arc::new(DeferredLoad::new(
                    Duration::from_secs(1),
                    async { NamespaceName::from(NAMESPACE_NAME) },
                    &metrics,
                )),
                table_id,
                Arc::new(DeferredLoad::new(
                    Duration::from_secs(1),
                    async {
                        TableMetadata::new_for_testing(
                            TableName::from(TABLE_NAME),
                            Default::default(),
                        )
                    },
                    &metrics,
                )),
            )
            .await;

        // Ensure the table name is available.
        let _ = got.lock().table().get().await.name();

        assert_eq!(got.lock().namespace_id(), namespace_id);
        assert_eq!(
            got.lock().table().get().await.name().to_string(),
            table_name.to_string()
        );
        assert_matches!(got.lock().sort_key(), SortKeyState::Provided(None, None));
        assert!(got.lock().partition_key.ptr_eq(&callers_partition_key));

        let mut repos = catalog.repositories().await;
        let id = got.lock().partition_id.clone();
        let got = partition_lookup(repos.as_mut(), &id)
            .await
            .unwrap()
            .expect("partition not created");
        assert_eq!(got.table_id, table_id);
        assert_eq!(got.partition_key, PartitionKey::from(PARTITION_KEY));
    }
}<|MERGE_RESOLUTION|>--- conflicted
+++ resolved
@@ -14,15 +14,10 @@
 use crate::{
     buffer_tree::{
         namespace::NamespaceName,
-<<<<<<< HEAD
         partition::{
             resolver::build_sort_key_from_sort_key_ids_and_columns, PartitionData, SortKeyState,
         },
-        table::TableMetadata,
-=======
-        partition::{PartitionData, SortKeyState},
         table::metadata::TableMetadata,
->>>>>>> c49c6159
     },
     deferred_load::DeferredLoad,
 };
