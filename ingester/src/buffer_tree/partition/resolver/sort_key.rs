//! A optimised resolver of a partition [`SortKey`].

use std::sync::Arc;

use backoff::{Backoff, BackoffConfig};
use data_types::{PartitionKey, SortedColumnSet, TableId};
use iox_catalog::interface::Catalog;
use schema::sort::SortKey;

/// A resolver of [`SortKey`] from the catalog for a given [`PartitionKey`]/[`TableId`] pair.
#[derive(Debug)]
pub(crate) struct SortKeyResolver {
    partition_key: PartitionKey,
    table_id: TableId,
    backoff_config: BackoffConfig,
    catalog: Arc<dyn Catalog>,
}

impl SortKeyResolver {
    pub(crate) fn new(
        partition_key: PartitionKey,
        table_id: TableId,
        catalog: Arc<dyn Catalog>,
        backoff_config: BackoffConfig,
    ) -> Self {
        Self {
            partition_key,
            table_id,
            backoff_config,
            catalog,
        }
    }

    /// Fetch the [`SortKey`] and its corresponding sort key ids from the from the [`Catalog`]
    /// for `partition_id`, retrying endlessly when errors occur.
    pub(crate) async fn fetch(self) -> (Option<SortKey>, Option<SortedColumnSet>) {
        Backoff::new(&self.backoff_config)
            .retry_all_errors("fetch partition sort key", || async {
                let mut repos = self.catalog.repositories().await;
                let partition = repos
                    .partitions()
                    .create_or_get(self.partition_key.clone(), self.table_id)
                    .await?;

                let (sort_key, sort_key_ids) =
<<<<<<< HEAD
                    // todo: build sort_key from sort_key_ids and columns
                    (partition.sort_key(), partition.sort_key_ids_none_if_empty());
=======
                    (partition.sort_key(), partition.sort_key_ids_none_if_empty());

                assert_eq!(
                    sort_key.as_ref().map(|v| v.len()),
                    sort_key_ids.as_ref().map(|v| v.len())
                );
>>>>>>> 9af06dee

                Result::<_, iox_catalog::interface::Error>::Ok((sort_key, sort_key_ids))
            })
            .await
            .expect("retry forever")
    }
}

#[cfg(test)]
mod tests {
    use std::sync::Arc;

    use data_types::SortedColumnSet;

    use super::*;
    use crate::test_util::populate_catalog;

    const TABLE_NAME: &str = "bananas";
    const NAMESPACE_NAME: &str = "platanos";
    const PARTITION_KEY: &str = "platanos";

    #[tokio::test]
    async fn test_fetch() {
        let metrics = Arc::new(metric::Registry::default());
        let backoff_config = BackoffConfig::default();
        let catalog: Arc<dyn Catalog> =
            Arc::new(iox_catalog::mem::MemCatalog::new(Arc::clone(&metrics)));

        // Populate the catalog with the namespace / table
        let (_ns_id, table_id) = populate_catalog(&*catalog, NAMESPACE_NAME, TABLE_NAME).await;

        let partition = catalog
            .repositories()
            .await
            .partitions()
            .create_or_get(PARTITION_KEY.into(), table_id)
            .await
            .expect("should create");

        // Test: sort_key_ids from create_or_get which is empty
        assert!(partition.sort_key_ids().unwrap().is_empty());

        let fetcher = SortKeyResolver::new(
            PARTITION_KEY.into(),
            table_id,
            Arc::clone(&catalog),
            backoff_config.clone(),
        );

        // Set the sort key
        let catalog_state = catalog
            .repositories()
            .await
            .partitions()
            .cas_sort_key(
                &partition.transition_partition_id(),
                None,
                None,
                &["uno", "dos", "bananas"],
                &SortedColumnSet::from([1, 2, 3]),
            )
            .await
            .expect("should update existing partition key");

        // Test: sort_key_ids from cas_sort_key
        // fetch sort key for the partition from the catalog
        let (fetched_sort_key, fetched_sort_key_ids) = fetcher.fetch().await;
        assert_eq!(fetched_sort_key, catalog_state.sort_key());
        assert_eq!(
            fetched_sort_key_ids,
            catalog_state.sort_key_ids_none_if_empty()
        );
    }
}<|MERGE_RESOLUTION|>--- conflicted
+++ resolved
@@ -43,17 +43,12 @@
                     .await?;
 
                 let (sort_key, sort_key_ids) =
-<<<<<<< HEAD
-                    // todo: build sort_key from sort_key_ids and columns
-                    (partition.sort_key(), partition.sort_key_ids_none_if_empty());
-=======
                     (partition.sort_key(), partition.sort_key_ids_none_if_empty());
 
                 assert_eq!(
                     sort_key.as_ref().map(|v| v.len()),
                     sort_key_ids.as_ref().map(|v| v.len())
                 );
->>>>>>> 9af06dee
 
                 Result::<_, iox_catalog::interface::Error>::Ok((sort_key, sort_key_ids))
             })
