--- conflicted
+++ resolved
@@ -13,7 +13,7 @@
 
 #[cfg(test)]
 mod tests {
-    use std::{collections::HashSet, sync::Arc, time::Duration};
+    use std::{sync::Arc, time::Duration};
 
     use assert_matches::assert_matches;
     use data_types::{CompactionLevel, ParquetFile, SortedColumnSet};
@@ -249,10 +249,6 @@
         assert_matches!(partition.lock().sort_key(), SortKeyState::Provided(Some(sort_key), Some(sort_key_ids)) => {
             let sort_key_columns = sort_key.to_columns().collect::<Vec<_>>();
             assert_eq!(sort_key_columns, &["region", "time"]);
-<<<<<<< HEAD
-            // Ensure IDs are unique per column name and still has the same length
-            assert_eq!(sort_key_ids.iter().collect::<HashSet<_>>().len(), sort_key_columns.len());
-=======
             // get column ids of column name "region" and "time"
             let region_column_id = columns
                 .iter()
@@ -265,7 +261,6 @@
                 .expect("column time not found")
                 .id;
             assert_eq!(sort_key_ids, &SortedColumnSet::from([region_column_id.get(), time_column_id.get()]));
->>>>>>> 9af06dee
         });
 
         // Ensure a file was made visible in the catalog
@@ -398,17 +393,7 @@
                 // must use column names that exist in the partition data
                 &["region"],
                 // column id of region
-<<<<<<< HEAD
-                //
-                // Due to test simulation that include 3 columns (region, temp and time) each can have random columnID
-                // with value either 1, 2, or 3, the value 2 below is not compeleltely mapped to region column.
-                // If in the future that we modify our code to verify that, this test will be falky and should be updated
-                // The reason we accept it right now becasue there is no way to get columnID of a name without changing a lot
-                // in test setup
-                &SortedColumnSet::from([2]),
-=======
                 &SortedColumnSet::from([region_column_id.get()]),
->>>>>>> 9af06dee
             )
             .await
             .expect("failed to set catalog sort key");
@@ -454,10 +439,6 @@
             // Before there is only ["region"] (manual sort key update above). Now ["region", "time"]
             let sort_key_columns = sort_key.to_columns().collect::<Vec<_>>();
             assert_eq!(sort_key_columns, &["region", "time"]);
-<<<<<<< HEAD
-            // Ensure IDs are unique per column name and still has the same length
-            assert_eq!(sort_key_ids.iter().collect::<HashSet<_>>().len(), sort_key_columns.len());
-=======
             // get column id of column name "time"
             let time_column_id = columns
                 .iter()
@@ -465,7 +446,6 @@
                 .expect("column time not found")
                 .id;
             assert_eq!(sort_key_ids, &SortedColumnSet::from([region_column_id.get(), time_column_id.get()]));
->>>>>>> 9af06dee
         });
 
         // Ensure a file was made visible in the catalog
