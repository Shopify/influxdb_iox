//! Traits and data types for the IOx Catalog API.

use async_trait::async_trait;
use data_types::{
    partition_template::{NamespacePartitionTemplateOverride, TablePartitionTemplateOverride},
    Column, ColumnType, ColumnsByName, CompactionLevel, Namespace, NamespaceId, NamespaceName,
    NamespaceSchema, NamespaceServiceProtectionLimitsOverride, ParquetFile, ParquetFileId,
    ParquetFileParams, Partition, PartitionHashId, PartitionId, PartitionKey, SkippedCompaction,
    Table, TableId, TableSchema, Timestamp, TransitionPartitionId,
};
use iox_time::TimeProvider;
use snafu::{OptionExt, Snafu};
use std::{
    collections::{BTreeMap, HashMap, HashSet},
    fmt::{Debug, Display},
    sync::Arc,
};
use uuid::Uuid;

/// Maximum number of files touched by [`ParquetFileRepo::flag_for_delete_by_retention`] at a time.
pub const MAX_PARQUET_FILES_SELECTED_ONCE_FOR_RETENTION: i64 = 1_000;
/// Maximum number of files touched by [`ParquetFileRepo::delete_old_ids_only`] at a time.
pub const MAX_PARQUET_FILES_SELECTED_ONCE_FOR_DELETE: i64 = 10_000;

/// An error wrapper detailing the reason for a compare-and-swap failure.
#[derive(Debug)]
pub enum CasFailure<T> {
    /// The compare-and-swap failed because the current value differers from the
    /// comparator.
    ///
    /// Contains the new current value.
    ValueMismatch(T),
    /// A query error occurred.
    QueryError(Error),
}

#[derive(Debug, Snafu)]
#[allow(missing_copy_implementations, missing_docs)]
#[snafu(visibility(pub(crate)))]
pub enum Error {
    #[snafu(display("invalid name: {}", name))]
    InvalidName { name: String },

    #[snafu(display("name {} already exists", name))]
    NameExists { name: String },

    #[snafu(display("A table named {name} already exists in namespace {namespace_id}"))]
    TableNameExists {
        name: String,
        namespace_id: NamespaceId,
    },

    #[snafu(display("unhandled sqlx error: {}", source))]
    SqlxError { source: sqlx::Error },

    #[snafu(display("foreign key violation: {}", source))]
    ForeignKeyViolation { source: sqlx::Error },

    #[snafu(display("column {} is type {} but write has type {}", name, existing, new))]
    ColumnTypeMismatch {
        name: String,
        existing: ColumnType,
        new: ColumnType,
    },

    #[snafu(display(
        "column type {} is in the db for column {}, which is unknown",
        data_type,
        name
    ))]
    UnknownColumnType { data_type: i16, name: String },

    #[snafu(display("namespace {} not found", name))]
    NamespaceNotFoundByName { name: String },

    #[snafu(display("namespace {} not found", id))]
    NamespaceNotFoundById { id: NamespaceId },

    #[snafu(display("table {} not found", id))]
    TableNotFound { id: TableId },

    #[snafu(display("partition {} not found", id))]
    PartitionNotFound { id: TransitionPartitionId },

    #[snafu(display(
        "couldn't create column {} in table {}; limit reached on namespace",
        column_name,
        table_id,
    ))]
    ColumnCreateLimitError {
        column_name: String,
        table_id: TableId,
    },

    #[snafu(display(
        "couldn't create table {}; limit reached on namespace {}",
        table_name,
        namespace_id
    ))]
    TableCreateLimitError {
        table_name: String,
        namespace_id: NamespaceId,
    },

    #[snafu(display("parquet file with object_store_id {} already exists", object_store_id))]
    FileExists { object_store_id: Uuid },

    #[snafu(display("parquet file with id {} does not exist. Foreign key violation", id))]
    FileNotFound { id: i64 },

    #[snafu(display("parquet_file record {} not found", id))]
    ParquetRecordNotFound { id: ParquetFileId },

    #[snafu(display("cannot derive valid column schema from column {}: {}", name, source))]
    InvalidColumn {
        source: Box<dyn std::error::Error + Send + Sync>,
        name: String,
    },

    #[snafu(display("cannot start a transaction: {}", source))]
    StartTransaction { source: sqlx::Error },

    #[snafu(display("no transaction provided"))]
    NoTransaction,

    #[snafu(display("transaction failed to commit: {}", source))]
    FailedToCommit { source: sqlx::Error },

    #[snafu(display("error while converting usize {} to i64", value))]
    InvalidValue { value: usize },

    #[snafu(display("database setup error: {}", source))]
    Setup { source: sqlx::Error },

    #[snafu(display(
        "could not record a skipped compaction for partition {partition_id}: {source}"
    ))]
    CouldNotRecordSkippedCompaction {
        source: sqlx::Error,
        partition_id: PartitionId,
    },

    #[snafu(display("could not list skipped compactions: {source}"))]
    CouldNotListSkippedCompactions { source: sqlx::Error },

    #[snafu(display("could not delete skipped compactions: {source}"))]
    CouldNotDeleteSkippedCompactions { source: sqlx::Error },

    #[snafu(display("could not delete namespace: {source}"))]
    CouldNotDeleteNamespace { source: sqlx::Error },
}

/// A specialized `Error` for Catalog errors
pub type Result<T, E = Error> = std::result::Result<T, E>;

/// Specify how soft-deleted entities should affect query results.
///
/// ```text
///
///                ExcludeDeleted          OnlyDeleted
///
///                       ┃                     ┃
///                 .─────╋─────.         .─────╋─────.
///              ,─'      ┃      '─.   ,─'      ┃      '─.
///            ,'         ●         `,'         ●         `.
///          ,'                    ,' `.                    `.
///         ;                     ;     :                     :
///         │      No deleted     │     │   Only deleted      │
///         │         rows        │  ●  │       rows          │
///         :                     :  ┃  ;                     ;
///          ╲                     ╲ ┃ ╱                     ╱
///           `.                    `┃'                    ,'
///             `.                 ,'┃`.                 ,'
///               '─.           ,─'  ┃  '─.           ,─'
///                  `─────────'     ┃     `─────────'
///                                  ┃
///
///                               AllRows
///
/// ```
#[derive(Debug, Clone, Copy)]
pub enum SoftDeletedRows {
    /// Return all rows.
    AllRows,

    /// Return all rows, except soft deleted rows.
    ExcludeDeleted,

    /// Return only soft deleted rows.
    OnlyDeleted,
}

impl SoftDeletedRows {
    pub(crate) fn as_sql_predicate(&self) -> &str {
        match self {
            Self::ExcludeDeleted => "deleted_at IS NULL",
            Self::OnlyDeleted => "deleted_at IS NOT NULL",
            Self::AllRows => "1=1",
        }
    }
}

/// Methods for working with the catalog.
#[async_trait]
pub trait Catalog: Send + Sync + Debug + Display {
    /// Setup catalog for usage and apply possible migrations.
    async fn setup(&self) -> Result<(), Error>;

    /// Accesses the repositories without a transaction scope.
    async fn repositories(&self) -> Box<dyn RepoCollection>;

    /// Gets metric registry associated with this catalog for testing purposes.
    #[cfg(test)]
    fn metrics(&self) -> Arc<metric::Registry>;

    /// Gets the time provider associated with this catalog.
    fn time_provider(&self) -> Arc<dyn TimeProvider>;
}

/// Methods for working with the catalog's various repositories (collections of entities).
///
/// # Repositories
///
/// The methods (e.g. `create_*` or `get_by_*`) for handling entities (namespaces, partitions,
/// etc.) are grouped into *repositories* with one repository per entity. A repository can be
/// thought of a collection of a single kind of entity. Getting repositories from the transaction
/// is cheap.
///
/// A repository might internally map to a wide range of different storage abstractions, ranging
/// from one or more SQL tables over key-value key spaces to simple in-memory vectors. The user
/// should and must not care how these are implemented.
#[async_trait]
pub trait RepoCollection: Send + Sync + Debug {
    /// Repository for [namespaces](data_types::Namespace).
    fn namespaces(&mut self) -> &mut dyn NamespaceRepo;

    /// Repository for [tables](data_types::Table).
    fn tables(&mut self) -> &mut dyn TableRepo;

    /// Repository for [columns](data_types::Column).
    fn columns(&mut self) -> &mut dyn ColumnRepo;

    /// Repository for [partitions](data_types::Partition).
    fn partitions(&mut self) -> &mut dyn PartitionRepo;

    /// Repository for [Parquet files](data_types::ParquetFile).
    fn parquet_files(&mut self) -> &mut dyn ParquetFileRepo;
}

/// Functions for working with namespaces in the catalog
#[async_trait]
pub trait NamespaceRepo: Send + Sync {
    /// Creates the namespace in the catalog. If one by the same name already exists, an
    /// error is returned.
    /// Specify `None` for `retention_period_ns` to get infinite retention.
    async fn create(
        &mut self,
        name: &NamespaceName<'_>,
        partition_template: Option<NamespacePartitionTemplateOverride>,
        retention_period_ns: Option<i64>,
        service_protection_limits: Option<NamespaceServiceProtectionLimitsOverride>,
    ) -> Result<Namespace>;

    /// Update retention period for a namespace
    async fn update_retention_period(
        &mut self,
        name: &str,
        retention_period_ns: Option<i64>,
    ) -> Result<Namespace>;

    /// List all namespaces.
    async fn list(&mut self, deleted: SoftDeletedRows) -> Result<Vec<Namespace>>;

    /// Gets the namespace by its ID.
    async fn get_by_id(
        &mut self,
        id: NamespaceId,
        deleted: SoftDeletedRows,
    ) -> Result<Option<Namespace>>;

    /// Gets the namespace by its unique name.
    async fn get_by_name(
        &mut self,
        name: &str,
        deleted: SoftDeletedRows,
    ) -> Result<Option<Namespace>>;

    /// Soft-delete a namespace by name
    async fn soft_delete(&mut self, name: &str) -> Result<()>;

    /// Update the limit on the number of tables that can exist per namespace.
    async fn update_table_limit(&mut self, name: &str, new_max: i32) -> Result<Namespace>;

    /// Update the limit on the number of columns that can exist per table in a given namespace.
    async fn update_column_limit(&mut self, name: &str, new_max: i32) -> Result<Namespace>;
}

/// Functions for working with tables in the catalog
#[async_trait]
pub trait TableRepo: Send + Sync {
    /// Creates the table in the catalog. If one in the same namespace with the same name already
    /// exists, an error is returned.
    async fn create(
        &mut self,
        name: &str,
        partition_template: TablePartitionTemplateOverride,
        namespace_id: NamespaceId,
    ) -> Result<Table>;

    /// get table by ID
    async fn get_by_id(&mut self, table_id: TableId) -> Result<Option<Table>>;

    /// get table by namespace ID and name
    async fn get_by_namespace_and_name(
        &mut self,
        namespace_id: NamespaceId,
        name: &str,
    ) -> Result<Option<Table>>;

    /// Lists all tables in the catalog for the given namespace id.
    async fn list_by_namespace_id(&mut self, namespace_id: NamespaceId) -> Result<Vec<Table>>;

    /// List all tables.
    async fn list(&mut self) -> Result<Vec<Table>>;
}

/// Functions for working with columns in the catalog
#[async_trait]
pub trait ColumnRepo: Send + Sync {
    /// Creates the column in the catalog or returns the existing column. Will return a
    /// `Error::ColumnTypeMismatch` if the existing column type doesn't match the type
    /// the caller is attempting to create.
    async fn create_or_get(
        &mut self,
        name: &str,
        table_id: TableId,
        column_type: ColumnType,
    ) -> Result<Column>;

    /// Perform a bulk upsert of columns specified by a map of column name to column type.
    ///
    /// Implementations make no guarantees as to the ordering or atomicity of
    /// the batch of column upsert operations - a batch upsert may partially
    /// commit, in which case an error MUST be returned by the implementation.
    ///
    /// Per-namespace limits on the number of columns allowed per table are explicitly NOT checked
    /// by this function, hence the name containing `unchecked`. It is expected that the caller
    /// will check this first-- and yes, this is racy.
    async fn create_or_get_many_unchecked(
        &mut self,
        table_id: TableId,
        columns: HashMap<&str, ColumnType>,
    ) -> Result<Vec<Column>>;

    /// Lists all columns in the passed in namespace id.
    async fn list_by_namespace_id(&mut self, namespace_id: NamespaceId) -> Result<Vec<Column>>;

    /// List all columns for the given table ID.
    async fn list_by_table_id(&mut self, table_id: TableId) -> Result<Vec<Column>>;

    /// List all columns.
    async fn list(&mut self) -> Result<Vec<Column>>;
}

/// Functions for working with IOx partitions in the catalog. These are how IOx splits up
/// data within a namespace.
#[async_trait]
pub trait PartitionRepo: Send + Sync {
    /// create or get a partition record for the given partition key and table
    async fn create_or_get(&mut self, key: PartitionKey, table_id: TableId) -> Result<Partition>;

    /// get partition by ID
    async fn get_by_id(&mut self, partition_id: PartitionId) -> Result<Option<Partition>>;

    /// get multiple partitions by ID.
    ///
    /// the output order is undefined, non-existing partitions are not part of the output.
    async fn get_by_id_batch(&mut self, partition_ids: Vec<PartitionId>) -> Result<Vec<Partition>>;

    /// get partition by deterministic hash ID
    async fn get_by_hash_id(
        &mut self,
        partition_hash_id: &PartitionHashId,
    ) -> Result<Option<Partition>>;

    /// get partition by deterministic hash ID
    ///
    /// the output order is undefined, non-existing partitions are not part of the output.
    async fn get_by_hash_id_batch(
        &mut self,
        partition_hash_ids: &[&PartitionHashId],
    ) -> Result<Vec<Partition>>;

    /// return the partitions by table id
    async fn list_by_table_id(&mut self, table_id: TableId) -> Result<Vec<Partition>>;

    /// return all partitions IDs
    async fn list_ids(&mut self) -> Result<Vec<PartitionId>>;

    /// Update the sort key for the partition, setting it to `new_sort_key` iff
    /// the current value matches `old_sort_key`.
    ///
    /// NOTE: it is expected that ONLY the ingesters update sort keys for
    /// existing partitions.
    ///
    /// # Spurious failure
    ///
    /// Implementations are allowed to spuriously return
    /// [`CasFailure::ValueMismatch`] for performance reasons in the presence of
    /// concurrent writers.
    async fn cas_sort_key(
        &mut self,
        partition_id: &TransitionPartitionId,
        old_sort_key: Option<Vec<String>>,
        new_sort_key: &[&str],
    ) -> Result<Partition, CasFailure<Vec<String>>>;

    /// Record an instance of a partition being selected for compaction but compaction was not
    /// completed for the specified reason.
    #[allow(clippy::too_many_arguments)]
    async fn record_skipped_compaction(
        &mut self,
        partition_id: PartitionId,
        reason: &str,
        num_files: usize,
        limit_num_files: usize,
        limit_num_files_first_in_partition: usize,
        estimated_bytes: u64,
        limit_bytes: u64,
    ) -> Result<()>;

    /// Get the record of partitions being skipped.
    async fn get_in_skipped_compactions(
        &mut self,
        partition_id: &[PartitionId],
    ) -> Result<Vec<SkippedCompaction>>;

    /// List the records of compacting a partition being skipped. This is mostly useful for testing.
    async fn list_skipped_compactions(&mut self) -> Result<Vec<SkippedCompaction>>;

    /// Delete the records of skipping a partition being compacted.
    async fn delete_skipped_compactions(
        &mut self,
        partition_id: PartitionId,
    ) -> Result<Option<SkippedCompaction>>;

    /// Return the N most recently created partitions.
    async fn most_recent_n(&mut self, n: usize) -> Result<Vec<Partition>>;

    /// Select partitions with a `new_file_at` value greater than the minimum time value and, if specified, less than
    /// the maximum time value. Both range ends are exclusive; a timestamp exactly equal to either end will _not_ be
    /// included in the results.
    async fn partitions_new_file_between(
        &mut self,
        minimum_time: Timestamp,
        maximum_time: Option<Timestamp>,
    ) -> Result<Vec<PartitionId>>;
}

/// Functions for working with parquet file pointers in the catalog
#[async_trait]
pub trait ParquetFileRepo: Send + Sync {
    /// create the parquet file
    async fn create(&mut self, parquet_file_params: ParquetFileParams) -> Result<ParquetFile>;

    /// List all parquet files in implementation-defined, non-deterministic order.
    ///
    /// This includes files that were marked for deletion.
    ///
    /// This is mostly useful for testing and will likely not succeed in production.
    async fn list_all(&mut self) -> Result<Vec<ParquetFile>>;

    /// Flag all parquet files for deletion that are older than their namespace's retention period.
    async fn flag_for_delete_by_retention(&mut self) -> Result<Vec<ParquetFileId>>;

    /// List all parquet files within a given namespace that are NOT marked as
    /// [`to_delete`](ParquetFile::to_delete).
    async fn list_by_namespace_not_to_delete(
        &mut self,
        namespace_id: NamespaceId,
    ) -> Result<Vec<ParquetFile>>;

    /// List all parquet files within a given table that are NOT marked as
    /// [`to_delete`](ParquetFile::to_delete).
    async fn list_by_table_not_to_delete(&mut self, table_id: TableId) -> Result<Vec<ParquetFile>>;

    /// Delete parquet files that were marked to be deleted earlier than the specified time.
    ///
    /// Returns the deleted IDs only.
    ///
    /// This deletion is limited to a certain (backend-specific) number of files to avoid overlarge
    /// changes. The caller MAY call this method again if the result was NOT empty.
    async fn delete_old_ids_only(&mut self, older_than: Timestamp) -> Result<Vec<ParquetFileId>>;

    /// List parquet files for a given partition that are NOT marked as
    /// [`to_delete`](ParquetFile::to_delete).
    async fn list_by_partition_not_to_delete(
        &mut self,
        partition_id: &TransitionPartitionId,
    ) -> Result<Vec<ParquetFile>>;

    /// Return the parquet file with the given object store id
    // used heavily in tests for verification of catalog state.
    async fn get_by_object_store_id(
        &mut self,
        object_store_id: Uuid,
    ) -> Result<Option<ParquetFile>>;

    /// Test a batch of parquet files exist by object store ids
    async fn exists_by_object_store_id_batch(
        &mut self,
        object_store_ids: Vec<Uuid>,
    ) -> Result<Vec<Uuid>>;

    /// Commit deletions, upgrades and creations in a single transaction.
    ///
    /// Returns IDs of created files.
    async fn create_upgrade_delete(
        &mut self,
        delete: &[ParquetFileId],
        upgrade: &[ParquetFileId],
        create: &[ParquetFileParams],
        target_level: CompactionLevel,
    ) -> Result<Vec<ParquetFileId>>;
}

/// Gets the namespace schema including all tables and columns.
pub async fn get_schema_by_id<R>(
    id: NamespaceId,
    repos: &mut R,
    deleted: SoftDeletedRows,
) -> Result<NamespaceSchema>
where
    R: RepoCollection + ?Sized,
{
    let namespace = repos
        .namespaces()
        .get_by_id(id, deleted)
        .await?
        .context(NamespaceNotFoundByIdSnafu { id })?;

    get_schema_internal(namespace, repos).await
}

/// Gets the namespace schema including all tables and columns.
pub async fn get_schema_by_name<R>(
    name: &str,
    repos: &mut R,
    deleted: SoftDeletedRows,
) -> Result<NamespaceSchema>
where
    R: RepoCollection + ?Sized,
{
    let namespace = repos
        .namespaces()
        .get_by_name(name, deleted)
        .await?
        .context(NamespaceNotFoundByNameSnafu { name })?;

    get_schema_internal(namespace, repos).await
}

async fn get_schema_internal<R>(namespace: Namespace, repos: &mut R) -> Result<NamespaceSchema>
where
    R: RepoCollection + ?Sized,
{
    // get the columns first just in case someone else is creating schema while we're doing this.
    let columns = repos.columns().list_by_namespace_id(namespace.id).await?;
    let tables = repos.tables().list_by_namespace_id(namespace.id).await?;

    let mut namespace = NamespaceSchema::new_empty_from(&namespace);

    let mut table_id_to_schema = BTreeMap::new();
    for t in tables {
        let table_schema = TableSchema::new_empty_from(&t);
        table_id_to_schema.insert(t.id, (t.name, table_schema));
    }

    for c in columns {
        let (_, t) = table_id_to_schema.get_mut(&c.table_id).unwrap();
        t.add_column(c);
    }

    for (_, (table_name, schema)) in table_id_to_schema {
        namespace.tables.insert(table_name, schema);
    }

    Ok(namespace)
}

/// Gets all the table's columns.
pub async fn get_table_columns_by_id<R>(id: TableId, repos: &mut R) -> Result<ColumnsByName>
where
    R: RepoCollection + ?Sized,
{
    let columns = repos.columns().list_by_table_id(id).await?;

    Ok(ColumnsByName::new(columns))
}

/// Fetch all [`NamespaceSchema`] in the catalog.
///
/// This method performs the minimal number of queries needed to build the
/// result set. No table lock is obtained, nor are queries executed within a
/// transaction, but this method does return a point-in-time snapshot of the
/// catalog state.
///
/// # Soft Deletion
///
/// No schemas for soft-deleted namespaces are returned.
pub async fn list_schemas(
    catalog: &dyn Catalog,
) -> Result<impl Iterator<Item = (Namespace, NamespaceSchema)>> {
    let mut repos = catalog.repositories().await;

    // In order to obtain a point-in-time snapshot, first fetch the columns,
    // then the tables, and then resolve the namespace IDs to Namespace in order
    // to construct the schemas.
    //
    // The set of columns returned forms the state snapshot, with the subsequent
    // queries resolving only what is needed to construct schemas for the
    // retrieved columns (ignoring any newly added tables/namespaces since the
    // column snapshot was taken).
    //
    // This approach also tolerates concurrently deleted namespaces, which are
    // simply ignored at the end when joining to the namespace query result.

    // First fetch all the columns - this is the state snapshot of the catalog
    // schemas.
    let columns = repos.columns().list().await?;

    // Construct the set of table IDs these columns belong to.
    let retain_table_ids = columns.iter().map(|c| c.table_id).collect::<HashSet<_>>();

    // Fetch all tables, and filter for those that are needed to construct
    // schemas for "columns" only.
    //
    // Discard any tables that have no columns or have been created since
    // the "columns" snapshot was retrieved, and construct a map of ID->Table.
    let tables = repos
        .tables()
        .list()
        .await?
        .into_iter()
        .filter_map(|t| {
            if !retain_table_ids.contains(&t.id) {
                return None;
            }

            Some((t.id, t))
        })
        .collect::<HashMap<_, _>>();

    // Drop the table ID set as it will not be referenced again.
    drop(retain_table_ids);

    // Do all the I/O to fetch the namespaces in the background, while this
    // thread constructs the NamespaceId->TableSchema map below.
    let namespaces = tokio::spawn(async move {
        repos
            .namespaces()
            .list(SoftDeletedRows::ExcludeDeleted)
            .await
    });

    // A set of tables within a single namespace.
    type NamespaceTables = BTreeMap<String, TableSchema>;

    let mut joined = HashMap::<NamespaceId, NamespaceTables>::default();
    for column in columns {
        // Resolve the table this column references
        let table = tables.get(&column.table_id).expect("no table for column");

        let table_schema = joined
            // Find or create a record in the joined <NamespaceId, Tables> map
            // for this namespace ID.
            .entry(table.namespace_id)
            .or_default()
            // Fetch the schema record for this table, or create an empty one.
            .entry(table.name.clone())
            .or_insert_with(|| TableSchema::new_empty_from(table));

        table_schema.add_column(column);
    }

    // The table map is no longer needed - immediately reclaim the memory.
    drop(tables);

    // Convert the Namespace instances into NamespaceSchema instances.
    let iter = namespaces
        .await
        .expect("namespace list task panicked")?
        .into_iter()
        // Ignore any namespaces that did not exist when the "columns" snapshot
        // was created, or have no tables/columns (and therefore have no entry
        // in "joined").
        .filter_map(move |v| {
            // The catalog call explicitly asked for no soft deleted records.
            assert!(v.deleted_at.is_none());

            let mut ns = NamespaceSchema::new_empty_from(&v);

            ns.tables = joined.remove(&v.id)?;
            Some((v, ns))
        });

    Ok(iter)
}

#[cfg(test)]
pub(crate) mod test_helpers {
    use crate::{
        test_helpers::{arbitrary_namespace, arbitrary_parquet_file_params, arbitrary_table},
        validate_or_insert_schema, DEFAULT_MAX_COLUMNS_PER_TABLE, DEFAULT_MAX_TABLES,
    };

    use super::*;
    use ::test_helpers::assert_error;
    use assert_matches::assert_matches;
    use data_types::{ColumnId, CompactionLevel};
    use futures::Future;
    use generated_types::influxdata::iox::partition_template::v1 as proto;
    use metric::{Attributes, DurationHistogram, Metric};
    use std::{collections::BTreeSet, ops::DerefMut, sync::Arc, time::Duration};

    pub(crate) async fn test_catalog<R, F>(clean_state: R)
    where
        R: Fn() -> F + Send + Sync,
        F: Future<Output = Arc<dyn Catalog>> + Send,
    {
        test_setup(clean_state().await).await;
        test_namespace_soft_deletion(clean_state().await).await;
        test_partitions_new_file_between(clean_state().await).await;
        test_column(clean_state().await).await;
        test_partition(clean_state().await).await;
        test_parquet_file(clean_state().await).await;
        test_parquet_file_delete_broken(clean_state().await).await;
        test_update_to_compaction_level_1(clean_state().await).await;
        test_list_by_partiton_not_to_delete(clean_state().await).await;
        test_list_schemas(clean_state().await).await;
        test_list_schemas_soft_deleted_rows(clean_state().await).await;
        test_delete_namespace(clean_state().await).await;

        let catalog = clean_state().await;
        test_namespace(Arc::clone(&catalog)).await;
        assert_metric_hit(&catalog.metrics(), "namespace_create");

        let catalog = clean_state().await;
        test_table(Arc::clone(&catalog)).await;
        assert_metric_hit(&catalog.metrics(), "table_create");

        let catalog = clean_state().await;
        test_column(Arc::clone(&catalog)).await;
        assert_metric_hit(&catalog.metrics(), "column_create_or_get");

        let catalog = clean_state().await;
        test_partition(Arc::clone(&catalog)).await;
        assert_metric_hit(&catalog.metrics(), "partition_create_or_get");

        let catalog = clean_state().await;
        test_parquet_file(Arc::clone(&catalog)).await;
        assert_metric_hit(&catalog.metrics(), "parquet_create");
    }

    async fn test_setup(catalog: Arc<dyn Catalog>) {
        catalog.setup().await.expect("first catalog setup");
        catalog.setup().await.expect("second catalog setup");
    }

    async fn test_namespace(catalog: Arc<dyn Catalog>) {
        let mut repos = catalog.repositories().await;
        let namespace_name = NamespaceName::new("test_namespace").unwrap();
        let namespace = repos
            .namespaces()
            .create(&namespace_name, None, None, None)
            .await
            .unwrap();
        assert!(namespace.id > NamespaceId::new(0));
        assert_eq!(namespace.name, namespace_name.as_str());
        assert_eq!(
            namespace.partition_template,
            NamespacePartitionTemplateOverride::default()
        );
        let lookup_namespace = repos
            .namespaces()
            .get_by_name(&namespace_name, SoftDeletedRows::ExcludeDeleted)
            .await
            .unwrap()
            .unwrap();
        assert_eq!(namespace, lookup_namespace);

        // Assert default values for service protection limits.
        assert_eq!(namespace.max_tables, DEFAULT_MAX_TABLES);
        assert_eq!(
            namespace.max_columns_per_table,
            DEFAULT_MAX_COLUMNS_PER_TABLE
        );

        let conflict = repos
            .namespaces()
            .create(&namespace_name, None, None, None)
            .await;
        assert!(matches!(
            conflict.unwrap_err(),
            Error::NameExists { name: _ }
        ));

        let found = repos
            .namespaces()
            .get_by_id(namespace.id, SoftDeletedRows::ExcludeDeleted)
            .await
            .unwrap()
            .expect("namespace should be there");
        assert_eq!(namespace, found);

        let not_found = repos
            .namespaces()
            .get_by_id(NamespaceId::new(i64::MAX), SoftDeletedRows::ExcludeDeleted)
            .await
            .unwrap();
        assert!(not_found.is_none());

        let found = repos
            .namespaces()
            .get_by_name(&namespace_name, SoftDeletedRows::ExcludeDeleted)
            .await
            .unwrap()
            .expect("namespace should be there");
        assert_eq!(namespace, found);

        let not_found = repos
            .namespaces()
            .get_by_name("does_not_exist", SoftDeletedRows::ExcludeDeleted)
            .await
            .unwrap();
        assert!(not_found.is_none());

        let namespace2 = arbitrary_namespace(&mut *repos, "test_namespace2").await;
        let mut namespaces = repos
            .namespaces()
            .list(SoftDeletedRows::ExcludeDeleted)
            .await
            .unwrap();
        namespaces.sort_by_key(|ns| ns.name.clone());
        assert_eq!(namespaces, vec![namespace, namespace2]);

        const NEW_TABLE_LIMIT: i32 = 15000;
        let modified = repos
            .namespaces()
            .update_table_limit(namespace_name.as_str(), NEW_TABLE_LIMIT)
            .await
            .expect("namespace should be updateable");
        assert_eq!(NEW_TABLE_LIMIT, modified.max_tables);

        const NEW_COLUMN_LIMIT: i32 = 1500;
        let modified = repos
            .namespaces()
            .update_column_limit(namespace_name.as_str(), NEW_COLUMN_LIMIT)
            .await
            .expect("namespace should be updateable");
        assert_eq!(NEW_COLUMN_LIMIT, modified.max_columns_per_table);

        const NEW_RETENTION_PERIOD_NS: i64 = 5 * 60 * 60 * 1000 * 1000 * 1000;
        let modified = repos
            .namespaces()
            .update_retention_period(namespace_name.as_str(), Some(NEW_RETENTION_PERIOD_NS))
            .await
            .expect("namespace should be updateable");
        assert_eq!(
            NEW_RETENTION_PERIOD_NS,
            modified.retention_period_ns.unwrap()
        );

        let modified = repos
            .namespaces()
            .update_retention_period(namespace_name.as_str(), None)
            .await
            .expect("namespace should be updateable");
        assert!(modified.retention_period_ns.is_none());

        // create namespace with retention period NULL (the default)
        let namespace3 = arbitrary_namespace(&mut *repos, "test_namespace3").await;
        assert!(namespace3.retention_period_ns.is_none());

        // create namespace with retention period
        let namespace4_name = NamespaceName::new("test_namespace4").unwrap();
        let namespace4 = repos
            .namespaces()
            .create(&namespace4_name, None, Some(NEW_RETENTION_PERIOD_NS), None)
            .await
            .expect("namespace with 5-hour retention should be created");
        assert_eq!(
            NEW_RETENTION_PERIOD_NS,
            namespace4.retention_period_ns.unwrap()
        );
        // reset retention period to NULL to avoid affecting later tests
        repos
            .namespaces()
            .update_retention_period(&namespace4_name, None)
            .await
            .expect("namespace should be updateable");

        // create a namespace with a PartitionTemplate other than the default
        let tag_partition_template =
            NamespacePartitionTemplateOverride::try_from(proto::PartitionTemplate {
                parts: vec![proto::TemplatePart {
                    part: Some(proto::template_part::Part::TagValue("tag1".into())),
                }],
            })
            .unwrap();
        let namespace5_name = NamespaceName::new("test_namespace5").unwrap();
        let namespace5 = repos
            .namespaces()
            .create(
                &namespace5_name,
                Some(tag_partition_template.clone()),
                None,
                None,
            )
            .await
            .unwrap();
        assert_eq!(namespace5.partition_template, tag_partition_template);
        let lookup_namespace5 = repos
            .namespaces()
            .get_by_name(&namespace5_name, SoftDeletedRows::ExcludeDeleted)
            .await
            .unwrap()
            .unwrap();
        assert_eq!(namespace5, lookup_namespace5);

        // remove namespace to avoid it from affecting later tests
        repos
            .namespaces()
            .soft_delete("test_namespace")
            .await
            .expect("delete namespace should succeed");
        repos
            .namespaces()
            .soft_delete("test_namespace2")
            .await
            .expect("delete namespace should succeed");
        repos
            .namespaces()
            .soft_delete("test_namespace3")
            .await
            .expect("delete namespace should succeed");
        repos
            .namespaces()
            .soft_delete("test_namespace4")
            .await
            .expect("delete namespace should succeed");
    }

    /// Construct a set of two namespaces:
    ///
    ///  * deleted-ns: marked as soft-deleted
    ///  * active-ns: not marked as deleted
    ///
    /// And assert the expected "soft delete" semantics / correctly filter out
    /// the expected rows for all three states of [`SoftDeletedRows`].
    async fn test_namespace_soft_deletion(catalog: Arc<dyn Catalog>) {
        let mut repos = catalog.repositories().await;

        let deleted_ns = arbitrary_namespace(&mut *repos, "deleted-ns").await;
        let active_ns = arbitrary_namespace(&mut *repos, "active-ns").await;

        // Mark "deleted-ns" as soft-deleted.
        repos.namespaces().soft_delete("deleted-ns").await.unwrap();

        // Which should be idempotent (ignoring the timestamp change - when
        // changing this to "soft delete" it was idempotent, so I am preserving
        // that).
        repos.namespaces().soft_delete("deleted-ns").await.unwrap();

        // Listing should respect soft deletion.
        let got = repos
            .namespaces()
            .list(SoftDeletedRows::AllRows)
            .await
            .unwrap()
            .into_iter()
            .map(|v| v.name);
        assert_string_set_eq(got, ["deleted-ns", "active-ns"]);

        let got = repos
            .namespaces()
            .list(SoftDeletedRows::OnlyDeleted)
            .await
            .unwrap()
            .into_iter()
            .map(|v| v.name);
        assert_string_set_eq(got, ["deleted-ns"]);

        let got = repos
            .namespaces()
            .list(SoftDeletedRows::ExcludeDeleted)
            .await
            .unwrap()
            .into_iter()
            .map(|v| v.name);
        assert_string_set_eq(got, ["active-ns"]);

        // As should get by ID
        let got = repos
            .namespaces()
            .get_by_id(deleted_ns.id, SoftDeletedRows::AllRows)
            .await
            .unwrap()
            .into_iter()
            .map(|v| v.name);
        assert_string_set_eq(got, ["deleted-ns"]);
        let got = repos
            .namespaces()
            .get_by_id(deleted_ns.id, SoftDeletedRows::OnlyDeleted)
            .await
            .unwrap()
            .into_iter()
            .map(|v| {
                assert!(v.deleted_at.is_some());
                v.name
            });
        assert_string_set_eq(got, ["deleted-ns"]);
        let got = repos
            .namespaces()
            .get_by_id(deleted_ns.id, SoftDeletedRows::ExcludeDeleted)
            .await
            .unwrap();
        assert!(got.is_none());
        let got = repos
            .namespaces()
            .get_by_id(active_ns.id, SoftDeletedRows::AllRows)
            .await
            .unwrap()
            .into_iter()
            .map(|v| v.name);
        assert_string_set_eq(got, ["active-ns"]);
        let got = repos
            .namespaces()
            .get_by_id(active_ns.id, SoftDeletedRows::OnlyDeleted)
            .await
            .unwrap();
        assert!(got.is_none());
        let got = repos
            .namespaces()
            .get_by_id(active_ns.id, SoftDeletedRows::ExcludeDeleted)
            .await
            .unwrap()
            .into_iter()
            .map(|v| v.name);
        assert_string_set_eq(got, ["active-ns"]);

        // And get by name
        let got = repos
            .namespaces()
            .get_by_name(&deleted_ns.name, SoftDeletedRows::AllRows)
            .await
            .unwrap()
            .into_iter()
            .map(|v| v.name);
        assert_string_set_eq(got, ["deleted-ns"]);
        let got = repos
            .namespaces()
            .get_by_name(&deleted_ns.name, SoftDeletedRows::OnlyDeleted)
            .await
            .unwrap()
            .into_iter()
            .map(|v| {
                assert!(v.deleted_at.is_some());
                v.name
            });
        assert_string_set_eq(got, ["deleted-ns"]);
        let got = repos
            .namespaces()
            .get_by_name(&deleted_ns.name, SoftDeletedRows::ExcludeDeleted)
            .await
            .unwrap();
        assert!(got.is_none());
        let got = repos
            .namespaces()
            .get_by_name(&active_ns.name, SoftDeletedRows::AllRows)
            .await
            .unwrap()
            .into_iter()
            .map(|v| v.name);
        assert_string_set_eq(got, ["active-ns"]);
        let got = repos
            .namespaces()
            .get_by_name(&active_ns.name, SoftDeletedRows::OnlyDeleted)
            .await
            .unwrap();
        assert!(got.is_none());
        let got = repos
            .namespaces()
            .get_by_name(&active_ns.name, SoftDeletedRows::ExcludeDeleted)
            .await
            .unwrap()
            .into_iter()
            .map(|v| v.name);
        assert_string_set_eq(got, ["active-ns"]);
    }

    // Assert the set of strings "a" is equal to the set "b", tolerating
    // duplicates.
    #[track_caller]
    fn assert_string_set_eq<T, U>(a: impl IntoIterator<Item = T>, b: impl IntoIterator<Item = U>)
    where
        T: Into<String>,
        U: Into<String>,
    {
        let mut a = a.into_iter().map(Into::into).collect::<Vec<String>>();
        a.sort_unstable();
        let mut b = b.into_iter().map(Into::into).collect::<Vec<String>>();
        b.sort_unstable();
        assert_eq!(a, b);
    }

    async fn test_table(catalog: Arc<dyn Catalog>) {
        let mut repos = catalog.repositories().await;
        let namespace = arbitrary_namespace(&mut *repos, "namespace_table_test").await;

        // test we can create a table
        let t = arbitrary_table(&mut *repos, "test_table", &namespace).await;
        assert!(t.id > TableId::new(0));
        assert_eq!(
            t.partition_template,
            TablePartitionTemplateOverride::default()
        );

        // The default template doesn't use any tag values, so no columns need to be created.
        let table_columns = repos.columns().list_by_table_id(t.id).await.unwrap();
        assert!(table_columns.is_empty());

        // test we get an error if we try to create it again
        let err = repos
            .tables()
            .create(
                "test_table",
                TablePartitionTemplateOverride::try_new(None, &namespace.partition_template)
                    .unwrap(),
                namespace.id,
            )
            .await;
        assert_error!(
            err,
            Error::TableNameExists { ref name, namespace_id }
                if name == "test_table" && namespace_id == namespace.id
        );

        // get by id
        assert_eq!(t, repos.tables().get_by_id(t.id).await.unwrap().unwrap());
        assert!(repos
            .tables()
            .get_by_id(TableId::new(i64::MAX))
            .await
            .unwrap()
            .is_none());

        let tables = repos
            .tables()
            .list_by_namespace_id(namespace.id)
            .await
            .unwrap();
        assert_eq!(vec![t.clone()], tables);

        // test we can create a table of the same name in a different namespace
        let namespace2 = arbitrary_namespace(&mut *repos, "two").await;
        assert_ne!(namespace, namespace2);
        let test_table = arbitrary_table(&mut *repos, "test_table", &namespace2).await;
        assert_ne!(t.id, test_table.id);
        assert_eq!(test_table.namespace_id, namespace2.id);

        // test get by namespace and name
        let foo_table = arbitrary_table(&mut *repos, "foo", &namespace2).await;
        assert_eq!(
            repos
                .tables()
                .get_by_namespace_and_name(NamespaceId::new(i64::MAX), "test_table")
                .await
                .unwrap(),
            None
        );
        assert_eq!(
            repos
                .tables()
                .get_by_namespace_and_name(namespace.id, "not_existing")
                .await
                .unwrap(),
            None
        );
        assert_eq!(
            repos
                .tables()
                .get_by_namespace_and_name(namespace.id, "test_table")
                .await
                .unwrap(),
            Some(t.clone())
        );
        assert_eq!(
            repos
                .tables()
                .get_by_namespace_and_name(namespace2.id, "test_table")
                .await
                .unwrap()
                .as_ref(),
            Some(&test_table)
        );
        assert_eq!(
            repos
                .tables()
                .get_by_namespace_and_name(namespace2.id, "foo")
                .await
                .unwrap()
                .as_ref(),
            Some(&foo_table)
        );

        // All tables should be returned by list(), regardless of namespace
        let mut list = repos.tables().list().await.unwrap();
        list.sort_by_key(|t| t.id);
        let mut expected = [t, test_table, foo_table];
        expected.sort_by_key(|t| t.id);
        assert_eq!(&list, &expected);

        // test per-namespace table limits
        let latest = repos
            .namespaces()
            .update_table_limit("namespace_table_test", 1)
            .await
            .expect("namespace should be updateable");
        let err = repos
            .tables()
            .create(
                "definitely_unique",
                TablePartitionTemplateOverride::try_new(None, &latest.partition_template).unwrap(),
                latest.id,
            )
            .await
            .expect_err("should error with table create limit error");
        assert!(matches!(
            err,
            Error::TableCreateLimitError {
                table_name: _,
                namespace_id: _
            }
        ));

        // Create a table with a partition template other than the default
        let custom_table_template = TablePartitionTemplateOverride::try_new(
            Some(proto::PartitionTemplate {
                parts: vec![
                    proto::TemplatePart {
                        part: Some(proto::template_part::Part::TagValue("tag1".into())),
                    },
                    proto::TemplatePart {
                        part: Some(proto::template_part::Part::TimeFormat("year-%Y".into())),
                    },
                    proto::TemplatePart {
                        part: Some(proto::template_part::Part::TagValue("tag2".into())),
                    },
                ],
            }),
            &namespace2.partition_template,
        )
        .unwrap();
        let templated = repos
            .tables()
            .create(
                "use_a_template",
                custom_table_template.clone(),
                namespace2.id,
            )
            .await
            .unwrap();
        assert_eq!(templated.partition_template, custom_table_template);

        // Tag columns should be created for tags used in the template
        let table_columns = repos
            .columns()
            .list_by_table_id(templated.id)
            .await
            .unwrap();
        assert_eq!(table_columns.len(), 2);
        assert!(table_columns.iter().all(|c| c.is_tag()));
        let mut column_names: Vec<_> = table_columns.iter().map(|c| &c.name).collect();
        column_names.sort();
        assert_eq!(column_names, &["tag1", "tag2"]);

        let lookup_templated = repos
            .tables()
            .get_by_namespace_and_name(namespace2.id, "use_a_template")
            .await
            .unwrap()
            .unwrap();
        assert_eq!(templated, lookup_templated);

        // Create a namespace with a partition template other than the default
        let custom_namespace_template =
            NamespacePartitionTemplateOverride::try_from(proto::PartitionTemplate {
                parts: vec![
                    proto::TemplatePart {
                        part: Some(proto::template_part::Part::TagValue("zzz".into())),
                    },
                    proto::TemplatePart {
                        part: Some(proto::template_part::Part::TagValue("aaa".into())),
                    },
                    proto::TemplatePart {
                        part: Some(proto::template_part::Part::TimeFormat("year-%Y".into())),
                    },
                ],
            })
            .unwrap();
        let custom_namespace_name = NamespaceName::new("custom_namespace").unwrap();
        let custom_namespace = repos
            .namespaces()
            .create(
                &custom_namespace_name,
                Some(custom_namespace_template.clone()),
                None,
                None,
            )
            .await
            .unwrap();
        // Create a table without specifying the partition template
        let custom_table_template =
            TablePartitionTemplateOverride::try_new(None, &custom_namespace.partition_template)
                .unwrap();
        let table_templated_by_namespace = repos
            .tables()
            .create(
                "use_namespace_template",
                custom_table_template,
                custom_namespace.id,
            )
            .await
            .unwrap();
        assert_eq!(
            table_templated_by_namespace.partition_template,
            TablePartitionTemplateOverride::try_new(None, &custom_namespace_template).unwrap()
        );

        // Tag columns should be created for tags used in the template
        let table_columns = repos
            .columns()
            .list_by_table_id(table_templated_by_namespace.id)
            .await
            .unwrap();
        assert_eq!(table_columns.len(), 2);
        assert!(table_columns.iter().all(|c| c.is_tag()));
        let mut column_names: Vec<_> = table_columns.iter().map(|c| &c.name).collect();
        column_names.sort();
        assert_eq!(column_names, &["aaa", "zzz"]);

        repos
            .namespaces()
            .soft_delete("namespace_table_test")
            .await
            .expect("delete namespace should succeed");
        repos
            .namespaces()
            .soft_delete("two")
            .await
            .expect("delete namespace should succeed");
    }

    async fn test_column(catalog: Arc<dyn Catalog>) {
        let mut repos = catalog.repositories().await;
        let namespace = arbitrary_namespace(&mut *repos, "namespace_column_test").await;
        let table = arbitrary_table(&mut *repos, "test_table", &namespace).await;
        assert_eq!(table.namespace_id, namespace.id);

        // test we can create or get a column
        let c = repos
            .columns()
            .create_or_get("column_test", table.id, ColumnType::Tag)
            .await
            .unwrap();
        let cc = repos
            .columns()
            .create_or_get("column_test", table.id, ColumnType::Tag)
            .await
            .unwrap();
        assert!(c.id > ColumnId::new(0));
        assert_eq!(c, cc);

        // test that attempting to create an already defined column of a different type returns
        // error
        let err = repos
            .columns()
            .create_or_get("column_test", table.id, ColumnType::U64)
            .await
            .expect_err("should error with wrong column type");
        assert!(matches!(err, Error::ColumnTypeMismatch { .. }));

        // test that we can create a column of the same name under a different table
        let table2 = arbitrary_table(&mut *repos, "test_table_2", &namespace).await;
        let ccc = repos
            .columns()
            .create_or_get("column_test", table2.id, ColumnType::U64)
            .await
            .unwrap();
        assert_ne!(c, ccc);

        let columns = repos
            .columns()
            .list_by_namespace_id(namespace.id)
            .await
            .unwrap();

        let mut want = vec![c.clone(), ccc];
        assert_eq!(want, columns);

        let columns = repos.columns().list_by_table_id(table.id).await.unwrap();

        let want2 = vec![c];
        assert_eq!(want2, columns);

        // Add another tag column into table2
        let c3 = repos
            .columns()
            .create_or_get("b", table2.id, ColumnType::Tag)
            .await
            .unwrap();

        // Listing columns should return all columns in the catalog
        let list = repos.columns().list().await.unwrap();
        want.extend([c3]);
        assert_eq!(list, want);

        // test create_or_get_many_unchecked, below column limit
        let mut columns = HashMap::new();
        columns.insert("column_test", ColumnType::Tag);
        columns.insert("new_column", ColumnType::Tag);
        let table1_columns = repos
            .columns()
            .create_or_get_many_unchecked(table.id, columns)
            .await
            .unwrap();
        let mut table1_column_names: Vec<_> = table1_columns.iter().map(|c| &c.name).collect();
        table1_column_names.sort();
        assert_eq!(table1_column_names, vec!["column_test", "new_column"]);

        // test per-namespace column limits
        repos
            .namespaces()
            .update_column_limit("namespace_column_test", 1)
            .await
            .expect("namespace should be updateable");
        let err = repos
            .columns()
            .create_or_get("definitely unique", table.id, ColumnType::Tag)
            .await
            .expect_err("should error with table create limit error");
        assert!(matches!(
            err,
            Error::ColumnCreateLimitError {
                column_name: _,
                table_id: _,
            }
        ));

        // test per-namespace column limits are NOT enforced with create_or_get_many_unchecked
        let table3 = arbitrary_table(&mut *repos, "test_table_3", &namespace).await;
        let mut columns = HashMap::new();
        columns.insert("apples", ColumnType::Tag);
        columns.insert("oranges", ColumnType::Tag);
        let table3_columns = repos
            .columns()
            .create_or_get_many_unchecked(table3.id, columns)
            .await
            .unwrap();
        let mut table3_column_names: Vec<_> = table3_columns.iter().map(|c| &c.name).collect();
        table3_column_names.sort();
        assert_eq!(table3_column_names, vec!["apples", "oranges"]);

        repos
            .namespaces()
            .soft_delete("namespace_column_test")
            .await
            .expect("delete namespace should succeed");
    }

    async fn test_partition(catalog: Arc<dyn Catalog>) {
        let mut repos = catalog.repositories().await;
        let namespace = arbitrary_namespace(&mut *repos, "namespace_partition_test").await;
        let table = arbitrary_table(&mut *repos, "test_table", &namespace).await;

        let mut created = BTreeMap::new();
        // partition to use
        let partition = repos
            .partitions()
            .create_or_get("foo".into(), table.id)
            .await
            .expect("failed to create partition");
        // Test: sort_key_ids from create_or_get
<<<<<<< HEAD
        assert!(partition.sort_key_ids().unwrap().is_empty());
=======
        assert!(partition.sort_key_ids.is_none());
>>>>>>> 5b79e58e
        created.insert(partition.id, partition.clone());
        // partition to use
        let partition_bar = repos
            .partitions()
            .create_or_get("bar".into(), table.id)
            .await
            .expect("failed to create partition");
        created.insert(partition_bar.id, partition_bar);
        // partition to be skipped later
        let to_skip_partition = repos
            .partitions()
            .create_or_get("asdf".into(), table.id)
            .await
            .unwrap();
        created.insert(to_skip_partition.id, to_skip_partition.clone());
        // partition to be skipped later
        let to_skip_partition_too = repos
            .partitions()
            .create_or_get("asdf too".into(), table.id)
            .await
            .unwrap();
        created.insert(to_skip_partition_too.id, to_skip_partition_too.clone());

        // partitions can be retrieved easily
        let mut created_sorted = created.values().cloned().collect::<Vec<_>>();
        created_sorted.sort_by_key(|p| p.id);
        assert_eq!(
            to_skip_partition,
            repos
                .partitions()
                .get_by_id(to_skip_partition.id)
                .await
                .unwrap()
                .unwrap()
        );
        assert_eq!(
            to_skip_partition,
            repos
                .partitions()
                .get_by_hash_id(to_skip_partition.hash_id().unwrap())
                .await
                .unwrap()
                .unwrap()
        );
        let non_existing_partition_id = PartitionId::new(i64::MAX);
        let non_existing_partition_hash_id =
            PartitionHashId::new(TableId::new(i64::MAX), &PartitionKey::from("arbitrary"));
        assert!(repos
            .partitions()
            .get_by_id(non_existing_partition_id)
            .await
            .unwrap()
            .is_none());
        assert!(repos
            .partitions()
            .get_by_hash_id(&non_existing_partition_hash_id)
            .await
            .unwrap()
            .is_none());
        let mut batch = repos
            .partitions()
            .get_by_id_batch(
                created
                    .keys()
                    .cloned()
                    .chain([non_existing_partition_id])
                    .collect(),
            )
            .await
            .unwrap();
        batch.sort_by_key(|p| p.id);
        assert_eq!(created_sorted, batch);
        // Test: sort_key_ids from get_by_id_batch
<<<<<<< HEAD
        assert!(batch.iter().all(|p| p.sort_key_ids().unwrap().is_empty()));
=======
        assert!(batch.iter().all(|p| p.sort_key_ids.is_none()));
>>>>>>> 5b79e58e
        let mut batch = repos
            .partitions()
            .get_by_hash_id_batch(
                &created
                    .values()
                    .map(|p| p.hash_id().unwrap())
                    .chain([&non_existing_partition_hash_id])
                    .collect::<Vec<_>>(),
            )
            .await
            .unwrap();
        batch.sort_by_key(|p| p.id);
        // Test: sort_key_ids from get_by_hash_id_batch
<<<<<<< HEAD
        assert!(batch.iter().all(|p| p.sort_key_ids().unwrap().is_empty()));
=======
        assert!(batch.iter().all(|p| p.sort_key_ids.is_none()));
>>>>>>> 5b79e58e
        assert_eq!(created_sorted, batch);

        let listed = repos
            .partitions()
            .list_by_table_id(table.id)
            .await
            .expect("failed to list partitions")
            .into_iter()
            .map(|v| (v.id, v))
            .collect::<BTreeMap<_, _>>();
        // Test: sort_key_ids from list_by_table_id
<<<<<<< HEAD
        assert!(listed
            .values()
            .all(|p| p.sort_key_ids().unwrap().is_empty()));
=======
        assert!(listed.values().all(|p| p.sort_key_ids.is_none()));
>>>>>>> 5b79e58e

        assert_eq!(created, listed);

        let listed = repos
            .partitions()
            .list_ids()
            .await
            .expect("failed to list partitions")
            .into_iter()
            .collect::<BTreeSet<_>>();

        assert_eq!(created.keys().copied().collect::<BTreeSet<_>>(), listed);

        // sort_key should be empty on creation
        assert!(to_skip_partition.sort_key.is_empty());

        // test update_sort_key from None to Some
        let updated_partition = repos
            .partitions()
            .cas_sort_key(
                &to_skip_partition.transition_partition_id(),
                None,
                &["tag2", "tag1", "time"],
            )
            .await
            .unwrap();
<<<<<<< HEAD

        // Test: sort_key_ids after updating from cas_sort_key
        assert!(updated_partition.sort_key_ids().unwrap().is_empty());
=======
        // Test: sort_key_ids after updating from cas_sort_key
        assert!(updated_partition.sort_key_ids.is_none());
>>>>>>> 5b79e58e

        // test sort key CAS with an incorrect value
        let err = repos
            .partitions()
            .cas_sort_key(
                &to_skip_partition.transition_partition_id(),
                Some(["bananas".to_string()].to_vec()),
                &["tag2", "tag1", "tag3 , with comma", "time"],
            )
            .await
            .expect_err("CAS with incorrect value should fail");
        assert_matches!(err, CasFailure::ValueMismatch(old) => {
            assert_eq!(old, &["tag2", "tag1", "time"]);
        });

        // test getting the new sort key
        let updated_other_partition = repos
            .partitions()
            .get_by_id(to_skip_partition.id)
            .await
            .unwrap()
            .unwrap();
        assert_eq!(
            updated_other_partition.sort_key,
            vec!["tag2", "tag1", "time"]
        );
        // Test: sort_key_ids from get_by_id
<<<<<<< HEAD
        assert!(updated_other_partition.sort_key_ids().unwrap().is_empty());
=======
        assert!(updated_other_partition.sort_key_ids.is_none());
>>>>>>> 5b79e58e

        let updated_other_partition = repos
            .partitions()
            .get_by_hash_id(to_skip_partition.hash_id().unwrap())
            .await
            .unwrap()
            .unwrap();
        assert_eq!(
            updated_other_partition.sort_key,
            vec!["tag2", "tag1", "time"]
        );
        // Test: sort_key_ids from get_by_hash_id
<<<<<<< HEAD
        assert!(updated_other_partition.sort_key_ids().unwrap().is_empty());
=======
        assert!(updated_other_partition.sort_key_ids.is_none());
>>>>>>> 5b79e58e

        // test sort key CAS with no value
        let err = repos
            .partitions()
            .cas_sort_key(
                &to_skip_partition.transition_partition_id(),
                None,
                &["tag2", "tag1", "tag3 , with comma", "time"],
            )
            .await
            .expect_err("CAS with incorrect value should fail");
        assert_matches!(err, CasFailure::ValueMismatch(old) => {
            assert_eq!(old, ["tag2", "tag1", "time"]);
        });

        // test sort key CAS with an incorrect value
        let err = repos
            .partitions()
            .cas_sort_key(
                &to_skip_partition.transition_partition_id(),
                Some(["bananas".to_string()].to_vec()),
                &["tag2", "tag1", "tag3 , with comma", "time"],
            )
            .await
            .expect_err("CAS with incorrect value should fail");
        assert_matches!(err, CasFailure::ValueMismatch(old) => {
            assert_eq!(old, ["tag2", "tag1", "time"]);
        });

        // test update_sort_key from Some value to Some other value
        let updated_partition = repos
            .partitions()
            .cas_sort_key(
                &to_skip_partition.transition_partition_id(),
                Some(
                    ["tag2", "tag1", "time"]
                        .into_iter()
                        .map(ToString::to_string)
                        .collect(),
                ),
                &["tag2", "tag1", "tag3 , with comma", "time"],
            )
            .await
            .unwrap();
        // Test: sort_key_ids afer updating from cas_sort_key
<<<<<<< HEAD
        assert!(updated_partition.sort_key_ids().unwrap().is_empty());
=======
        assert!(updated_partition.sort_key_ids.is_none());
>>>>>>> 5b79e58e

        // test getting the new sort key
        let updated_partition = repos
            .partitions()
            .get_by_id(to_skip_partition.id)
            .await
            .unwrap()
            .unwrap();
        assert_eq!(
            updated_partition.sort_key,
            vec!["tag2", "tag1", "tag3 , with comma", "time"]
        );
        // Test: sort_key_ids from get_by_id after after updating
<<<<<<< HEAD
        assert!(updated_partition.sort_key_ids().unwrap().is_empty());
=======
        assert!(updated_partition.sort_key_ids.is_none());
>>>>>>> 5b79e58e

        let updated_partition = repos
            .partitions()
            .get_by_hash_id(to_skip_partition.hash_id().unwrap())
            .await
            .unwrap()
            .unwrap();
        assert_eq!(
            updated_partition.sort_key,
            vec!["tag2", "tag1", "tag3 , with comma", "time"]
        );
        // Tets: sort_key_ids from get_by_hash_id after updating
        assert!(updated_partition.sort_key_ids().unwrap().is_empty());

        // The compactor can log why compaction was skipped
        let skipped_compactions = repos.partitions().list_skipped_compactions().await.unwrap();
        assert!(
            skipped_compactions.is_empty(),
            "Expected no skipped compactions, got: {skipped_compactions:?}"
        );
        repos
            .partitions()
            .record_skipped_compaction(to_skip_partition.id, "I am le tired", 1, 2, 4, 10, 20)
            .await
            .unwrap();
        let skipped_compactions = repos.partitions().list_skipped_compactions().await.unwrap();
        assert_eq!(skipped_compactions.len(), 1);
        assert_eq!(skipped_compactions[0].partition_id, to_skip_partition.id);
        assert_eq!(skipped_compactions[0].reason, "I am le tired");
        assert_eq!(skipped_compactions[0].num_files, 1);
        assert_eq!(skipped_compactions[0].limit_num_files, 2);
        assert_eq!(skipped_compactions[0].estimated_bytes, 10);
        assert_eq!(skipped_compactions[0].limit_bytes, 20);
        //
        let skipped_partition_records = repos
            .partitions()
            .get_in_skipped_compactions(&[to_skip_partition.id])
            .await
            .unwrap();
        assert_eq!(
            skipped_partition_records[0].partition_id,
            to_skip_partition.id
        );
        assert_eq!(skipped_partition_records[0].reason, "I am le tired");

        // Only save the last reason that any particular partition was skipped (really if the
        // partition appears in the skipped compactions, it shouldn't become a compaction candidate
        // again, but race conditions and all that)
        repos
            .partitions()
            .record_skipped_compaction(to_skip_partition.id, "I'm on fire", 11, 12, 24, 110, 120)
            .await
            .unwrap();
        let skipped_compactions = repos.partitions().list_skipped_compactions().await.unwrap();
        assert_eq!(skipped_compactions.len(), 1);
        assert_eq!(skipped_compactions[0].partition_id, to_skip_partition.id);
        assert_eq!(skipped_compactions[0].reason, "I'm on fire");
        assert_eq!(skipped_compactions[0].num_files, 11);
        assert_eq!(skipped_compactions[0].limit_num_files, 12);
        assert_eq!(skipped_compactions[0].estimated_bytes, 110);
        assert_eq!(skipped_compactions[0].limit_bytes, 120);
        //
        let skipped_partition_records = repos
            .partitions()
            .get_in_skipped_compactions(&[to_skip_partition.id])
            .await
            .unwrap();
        assert_eq!(
            skipped_partition_records[0].partition_id,
            to_skip_partition.id
        );
        assert_eq!(skipped_partition_records[0].reason, "I'm on fire");

        // Can receive multiple skipped compactions for different partitions
        repos
            .partitions()
            .record_skipped_compaction(
                to_skip_partition_too.id,
                "I am le tired too",
                1,
                2,
                4,
                10,
                20,
            )
            .await
            .unwrap();
        let skipped_compactions = repos.partitions().list_skipped_compactions().await.unwrap();
        assert_eq!(skipped_compactions.len(), 2);
        assert_eq!(skipped_compactions[0].partition_id, to_skip_partition.id);
        assert_eq!(
            skipped_compactions[1].partition_id,
            to_skip_partition_too.id
        );
        // confirm can fetch subset of skipped compactions (a.k.a. have two, only fetch 1)
        let skipped_partition_records = repos
            .partitions()
            .get_in_skipped_compactions(&[to_skip_partition.id])
            .await
            .unwrap();
        assert_eq!(skipped_partition_records.len(), 1);
        assert_eq!(skipped_compactions[0].partition_id, to_skip_partition.id);
        let skipped_partition_records = repos
            .partitions()
            .get_in_skipped_compactions(&[to_skip_partition_too.id])
            .await
            .unwrap();
        assert_eq!(skipped_partition_records.len(), 1);
        assert_eq!(
            skipped_partition_records[0].partition_id,
            to_skip_partition_too.id
        );
        // confirm can fetch both skipped compactions, and not the unskipped one
        // also confirm will not error on non-existing partition
        let non_existing_partition_id = PartitionId::new(9999);
        let skipped_partition_records = repos
            .partitions()
            .get_in_skipped_compactions(&[
                partition.id,
                to_skip_partition.id,
                to_skip_partition_too.id,
                non_existing_partition_id,
            ])
            .await
            .unwrap();
        assert_eq!(skipped_partition_records.len(), 2);
        assert_eq!(
            skipped_partition_records[0].partition_id,
            to_skip_partition.id
        );
        assert_eq!(
            skipped_partition_records[1].partition_id,
            to_skip_partition_too.id
        );

        // Delete the skipped compactions
        let deleted_skipped_compaction = repos
            .partitions()
            .delete_skipped_compactions(to_skip_partition.id)
            .await
            .unwrap()
            .expect("The skipped compaction should have been returned");
        assert_eq!(
            deleted_skipped_compaction.partition_id,
            to_skip_partition.id
        );
        assert_eq!(deleted_skipped_compaction.reason, "I'm on fire");
        assert_eq!(deleted_skipped_compaction.num_files, 11);
        assert_eq!(deleted_skipped_compaction.limit_num_files, 12);
        assert_eq!(deleted_skipped_compaction.estimated_bytes, 110);
        assert_eq!(deleted_skipped_compaction.limit_bytes, 120);
        //
        let deleted_skipped_compaction = repos
            .partitions()
            .delete_skipped_compactions(to_skip_partition_too.id)
            .await
            .unwrap()
            .expect("The skipped compaction should have been returned");
        assert_eq!(
            deleted_skipped_compaction.partition_id,
            to_skip_partition_too.id
        );
        assert_eq!(deleted_skipped_compaction.reason, "I am le tired too");
        //
        let skipped_partition_records = repos
            .partitions()
            .get_in_skipped_compactions(&[to_skip_partition.id])
            .await
            .unwrap();
        assert!(skipped_partition_records.is_empty());

        let not_deleted_skipped_compaction = repos
            .partitions()
            .delete_skipped_compactions(to_skip_partition.id)
            .await
            .unwrap();

        assert!(
            not_deleted_skipped_compaction.is_none(),
            "There should be no skipped compation",
        );

        let skipped_compactions = repos.partitions().list_skipped_compactions().await.unwrap();
        assert!(
            skipped_compactions.is_empty(),
            "Expected no skipped compactions, got: {skipped_compactions:?}"
        );

        let recent = repos
            .partitions()
            .most_recent_n(10)
            .await
            .expect("should list most recent");
        assert_eq!(recent.len(), 4);
        // Test: sort_key_ids from most_recent_n
<<<<<<< HEAD
        assert!(recent.iter().all(|p| p.sort_key_ids().unwrap().is_empty()));
=======
        assert!(recent.iter().all(|p| p.sort_key_ids.is_none()));
>>>>>>> 5b79e58e

        let recent = repos
            .partitions()
            .most_recent_n(4)
            .await
            .expect("should list most recent");
        assert_eq!(recent.len(), 4); // no off by one error

        let recent = repos
            .partitions()
            .most_recent_n(2)
            .await
            .expect("should list most recent");
        assert_eq!(recent.len(), 2);

        repos
            .namespaces()
            .soft_delete("namespace_partition_test")
            .await
            .expect("delete namespace should succeed");
    }

    /// tests many interactions with the catalog and parquet files. See the individual conditions
    /// herein
    async fn test_parquet_file(catalog: Arc<dyn Catalog>) {
        let mut repos = catalog.repositories().await;
        let namespace = arbitrary_namespace(&mut *repos, "namespace_parquet_file_test").await;
        let table = arbitrary_table(&mut *repos, "test_table", &namespace).await;
        let other_table = arbitrary_table(&mut *repos, "other", &namespace).await;
        let partition = repos
            .partitions()
            .create_or_get("one".into(), table.id)
            .await
            .unwrap();
<<<<<<< HEAD

=======
>>>>>>> 5b79e58e
        let other_partition = repos
            .partitions()
            .create_or_get("one".into(), other_table.id)
            .await
            .unwrap();

        let parquet_file_params = arbitrary_parquet_file_params(&namespace, &table, &partition);
        let parquet_file = repos
            .parquet_files()
            .create(parquet_file_params.clone())
            .await
            .unwrap();

        // verify we can get it by its object store id
        let pfg = repos
            .parquet_files()
            .get_by_object_store_id(parquet_file.object_store_id)
            .await
            .unwrap();
        assert_eq!(parquet_file, pfg.unwrap());

        // verify that trying to create a file with the same UUID throws an error
        let err = repos
            .parquet_files()
            .create(parquet_file_params.clone())
            .await
            .unwrap_err();
        assert!(matches!(err, Error::FileExists { object_store_id: _ }));

        let other_params = ParquetFileParams {
            table_id: other_partition.table_id,
            partition_id: other_partition.transition_partition_id(),
            object_store_id: Uuid::new_v4(),
            min_time: Timestamp::new(50),
            max_time: Timestamp::new(60),
            ..parquet_file_params.clone()
        };
        let other_file = repos.parquet_files().create(other_params).await.unwrap();

        let exist_id = parquet_file.id;
        let non_exist_id = ParquetFileId::new(other_file.id.get() + 10);
        // make sure exists_id != non_exist_id
        assert_ne!(exist_id, non_exist_id);

        // verify that to_delete is initially set to null and the file does not get deleted
        assert!(parquet_file.to_delete.is_none());
        let older_than = Timestamp::new(
            (catalog.time_provider().now() + Duration::from_secs(100)).timestamp_nanos(),
        );
        let deleted = repos
            .parquet_files()
            .delete_old_ids_only(older_than)
            .await
            .unwrap();
        assert!(deleted.is_empty());

        // test list_all that includes soft-deleted file
        // at this time the file is not soft-deleted yet and will be included in the returned list
        let files = repos.parquet_files().list_all().await.unwrap();
        assert_eq!(files.len(), 2);

        // verify to_delete can be updated to a timestamp
        repos
            .parquet_files()
            .create_upgrade_delete(&[parquet_file.id], &[], &[], CompactionLevel::Initial)
            .await
            .unwrap();

        // test list_all that includes soft-deleted file
        // at this time the file is soft-deleted and will be included in the returned list
        let files = repos.parquet_files().list_all().await.unwrap();
        assert_eq!(files.len(), 2);
        let marked_deleted = files
            .iter()
            .find(|f| f.to_delete.is_some())
            .cloned()
            .unwrap();

        // File is not deleted if it was marked to be deleted after the specified time
        let before_deleted = Timestamp::new(
            (catalog.time_provider().now() - Duration::from_secs(100)).timestamp_nanos(),
        );
        let deleted = repos
            .parquet_files()
            .delete_old_ids_only(before_deleted)
            .await
            .unwrap();
        assert!(deleted.is_empty());

        // test list_all that includes soft-deleted file
        // at this time the file is not actually hard deleted yet and stay as soft deleted
        // and will be returned in the list
        let files = repos.parquet_files().list_all().await.unwrap();
        assert_eq!(files.len(), 2);

        // File is deleted if it was marked to be deleted before the specified time
        let deleted = repos
            .parquet_files()
            .delete_old_ids_only(older_than)
            .await
            .unwrap();
        assert_eq!(deleted.len(), 1);
        assert_eq!(marked_deleted.id, deleted[0]);

        // test list_all that includes soft-deleted file
        // at this time the file is hard deleted -> the returned list is empty
        let files = repos.parquet_files().list_all().await.unwrap();
        assert_eq!(files.len(), 1);

        // test list_by_table_not_to_delete
        let files = repos
            .parquet_files()
            .list_by_table_not_to_delete(table.id)
            .await
            .unwrap();
        assert_eq!(files, vec![]);
        let files = repos
            .parquet_files()
            .list_by_table_not_to_delete(other_table.id)
            .await
            .unwrap();
        assert_eq!(files, vec![other_file.clone()]);

        // test list_all
        let files = repos.parquet_files().list_all().await.unwrap();
        assert_eq!(vec![other_file.clone()], files);

        // test list_by_namespace_not_to_delete
        let namespace2 = arbitrary_namespace(&mut *repos, "namespace_parquet_file_test1").await;
        let table2 = arbitrary_table(&mut *repos, "test_table2", &namespace2).await;
        let partition2 = repos
            .partitions()
            .create_or_get("foo".into(), table2.id)
            .await
            .unwrap();
        let files = repos
            .parquet_files()
            .list_by_namespace_not_to_delete(namespace2.id)
            .await
            .unwrap();
        assert!(files.is_empty());

        let f1_params = ParquetFileParams {
            table_id: partition2.table_id,
            partition_id: partition2.transition_partition_id(),
            object_store_id: Uuid::new_v4(),
            min_time: Timestamp::new(1),
            max_time: Timestamp::new(10),
            ..parquet_file_params
        };
        let f1 = repos
            .parquet_files()
            .create(f1_params.clone())
            .await
            .unwrap();

        let f2_params = ParquetFileParams {
            object_store_id: Uuid::new_v4(),
            min_time: Timestamp::new(50),
            max_time: Timestamp::new(60),
            ..f1_params.clone()
        };
        let f2 = repos
            .parquet_files()
            .create(f2_params.clone())
            .await
            .unwrap();
        let files = repos
            .parquet_files()
            .list_by_namespace_not_to_delete(namespace2.id)
            .await
            .unwrap();
        assert_eq!(vec![f1.clone(), f2.clone()], files);

        let f3_params = ParquetFileParams {
            object_store_id: Uuid::new_v4(),
            min_time: Timestamp::new(50),
            max_time: Timestamp::new(60),
            ..f2_params
        };
        let f3 = repos
            .parquet_files()
            .create(f3_params.clone())
            .await
            .unwrap();
        let files = repos
            .parquet_files()
            .list_by_namespace_not_to_delete(namespace2.id)
            .await
            .unwrap();
        assert_eq!(vec![f1.clone(), f2.clone(), f3.clone()], files);

        repos
            .parquet_files()
            .create_upgrade_delete(&[f2.id], &[], &[], CompactionLevel::Initial)
            .await
            .unwrap();
        let files = repos
            .parquet_files()
            .list_by_namespace_not_to_delete(namespace2.id)
            .await
            .unwrap();
        assert_eq!(vec![f1.clone(), f3.clone()], files);

        let files = repos
            .parquet_files()
            .list_by_namespace_not_to_delete(NamespaceId::new(i64::MAX))
            .await
            .unwrap();
        assert!(files.is_empty());

        // test delete_old_ids_only
        let older_than = Timestamp::new(
            (catalog.time_provider().now() + Duration::from_secs(100)).timestamp_nanos(),
        );
        let ids = repos
            .parquet_files()
            .delete_old_ids_only(older_than)
            .await
            .unwrap();
        assert_eq!(ids.len(), 1);

        // test retention-based flagging for deletion
        // Since mem catalog has default retention 1 hour, let us first set it to 0 means infinite
        let namespaces = repos
            .namespaces()
            .list(SoftDeletedRows::AllRows)
            .await
            .expect("listing namespaces");
        for namespace in namespaces {
            repos
                .namespaces()
                .update_retention_period(&namespace.name, None) // infinite
                .await
                .unwrap();
        }

        // 1. with no retention period set on the ns, nothing should get flagged
        let ids = repos
            .parquet_files()
            .flag_for_delete_by_retention()
            .await
            .unwrap();
        assert!(ids.is_empty());
        // 2. set ns retention period to one hour then create some files before and after and
        //    ensure correct files get deleted
        repos
            .namespaces()
            .update_retention_period(&namespace.name, Some(60 * 60 * 1_000_000_000)) // 1 hour
            .await
            .unwrap();
        let f4_params = ParquetFileParams {
            object_store_id: Uuid::new_v4(),
            max_time: Timestamp::new(
                // a bit over an hour ago
                (catalog.time_provider().now() - Duration::from_secs(60 * 65)).timestamp_nanos(),
            ),
            ..f3_params
        };
        let f4 = repos
            .parquet_files()
            .create(f4_params.clone())
            .await
            .unwrap();
        let f5_params = ParquetFileParams {
            object_store_id: Uuid::new_v4(),
            max_time: Timestamp::new(
                // a bit under an hour ago
                (catalog.time_provider().now() - Duration::from_secs(60 * 55)).timestamp_nanos(),
            ),
            ..f4_params
        };
        let f5 = repos
            .parquet_files()
            .create(f5_params.clone())
            .await
            .unwrap();
        let ids = repos
            .parquet_files()
            .flag_for_delete_by_retention()
            .await
            .unwrap();
        assert!(ids.len() > 1); // it's also going to flag f1, f2 & f3 because they have low max
                                // timestamps but i don't want this test to be brittle if those
                                // values change so i'm not asserting len == 4
        let f4 = repos
            .parquet_files()
            .get_by_object_store_id(f4.object_store_id)
            .await
            .unwrap()
            .unwrap();
        assert_matches!(f4.to_delete, Some(_)); // f4 is > 1hr old
        let f5 = repos
            .parquet_files()
            .get_by_object_store_id(f5.object_store_id)
            .await
            .unwrap()
            .unwrap();
        assert_matches!(f5.to_delete, None); // f5 is < 1hr old

        // call flag_for_delete_by_retention() again and nothing should be flagged because they've
        // already been flagged
        let ids = repos
            .parquet_files()
            .flag_for_delete_by_retention()
            .await
            .unwrap();
        assert!(ids.is_empty());

        // test that flag_for_delete_by_retention respects UPDATE LIMIT
        // create limit + the meaning of life parquet files that are all older than the retention (>1hr)
        const LIMIT: usize = 1000;
        const MOL: usize = 42;
        for _ in 0..LIMIT + MOL {
            let params = ParquetFileParams {
                object_store_id: Uuid::new_v4(),
                max_time: Timestamp::new(
                    // a bit over an hour ago
                    (catalog.time_provider().now() - Duration::from_secs(60 * 65))
                        .timestamp_nanos(),
                ),
                ..f1_params.clone()
            };
            repos.parquet_files().create(params.clone()).await.unwrap();
        }
        let ids = repos
            .parquet_files()
            .flag_for_delete_by_retention()
            .await
            .unwrap();
        assert_eq!(ids.len(), LIMIT);
        let ids = repos
            .parquet_files()
            .flag_for_delete_by_retention()
            .await
            .unwrap();
        assert_eq!(ids.len(), MOL); // second call took remainder
        let ids = repos
            .parquet_files()
            .flag_for_delete_by_retention()
            .await
            .unwrap();
        assert_eq!(ids.len(), 0); // none left

        // test create_update_delete
        let f6_params = ParquetFileParams {
            object_store_id: Uuid::new_v4(),
            ..f5_params
        };
        let f1_uuid = f1.object_store_id;
        let f5_uuid = f5.object_store_id;
        let cud = repos
            .parquet_files()
            .create_upgrade_delete(
                &[f5.id],
                &[f1.id],
                &[f6_params.clone()],
                CompactionLevel::Final,
            )
            .await
            .unwrap();

        assert_eq!(cud.len(), 1);
        let f5_delete = repos
            .parquet_files()
            .get_by_object_store_id(f5_uuid)
            .await
            .unwrap()
            .unwrap();
        assert_matches!(f5_delete.to_delete, Some(_));

        let f1_compaction_level = repos
            .parquet_files()
            .get_by_object_store_id(f1_uuid)
            .await
            .unwrap()
            .unwrap();
        assert_matches!(f1_compaction_level.compaction_level, CompactionLevel::Final);

        let f6 = repos
            .parquet_files()
            .get_by_object_store_id(f6_params.object_store_id)
            .await
            .unwrap()
            .unwrap();

        let f6_uuid = f6.object_store_id;

        // test create_update_delete transaction (rollsback because f6 already exists)
        let cud = repos
            .parquet_files()
            .create_upgrade_delete(
                &[f5.id],
                &[f2.id],
                &[f6_params.clone()],
                CompactionLevel::Final,
            )
            .await;

        assert_matches!(
            cud,
            Err(Error::FileExists {
                object_store_id
            }) if object_store_id == f6_params.object_store_id
        );

        let f6_not_delete = repos
            .parquet_files()
            .get_by_object_store_id(f6_uuid)
            .await
            .unwrap()
            .unwrap();
        assert_matches!(f6_not_delete.to_delete, None);

        // test exists_by_object_store_id_batch returns parquet files by object store id
        let does_not_exist = Uuid::new_v4();
        let mut present = repos
            .parquet_files()
            .exists_by_object_store_id_batch(vec![f6_uuid, f1_uuid, does_not_exist])
            .await
            .unwrap();
        assert_eq!(present.len(), 2);
        let mut expected = vec![f6_uuid, f1_uuid];
        present.sort();
        expected.sort();
        assert_eq!(present, expected);
    }

    async fn test_parquet_file_delete_broken(catalog: Arc<dyn Catalog>) {
        let mut repos = catalog.repositories().await;
        let namespace_1 = arbitrary_namespace(&mut *repos, "retention_broken_1").await;
        let namespace_2 = repos
            .namespaces()
            .create(
                &NamespaceName::new("retention_broken_2").unwrap(),
                None,
                Some(1),
                None,
            )
            .await
            .unwrap();
        let table_1 = arbitrary_table(&mut *repos, "test_table", &namespace_1).await;
        let table_2 = arbitrary_table(&mut *repos, "test_table", &namespace_2).await;
        let partition_1 = repos
            .partitions()
            .create_or_get("one".into(), table_1.id)
            .await
            .unwrap();
        let partition_2 = repos
            .partitions()
            .create_or_get("one".into(), table_2.id)
            .await
            .unwrap();

        let parquet_file_params_1 =
            arbitrary_parquet_file_params(&namespace_1, &table_1, &partition_1);
        let parquet_file_params_2 =
            arbitrary_parquet_file_params(&namespace_2, &table_2, &partition_2);
        let _parquet_file_1 = repos
            .parquet_files()
            .create(parquet_file_params_1)
            .await
            .unwrap();
        let parquet_file_2 = repos
            .parquet_files()
            .create(parquet_file_params_2)
            .await
            .unwrap();

        let ids = repos
            .parquet_files()
            .flag_for_delete_by_retention()
            .await
            .unwrap();
        assert_eq!(ids, vec![parquet_file_2.id]);
    }

    async fn test_partitions_new_file_between(catalog: Arc<dyn Catalog>) {
        let mut repos = catalog.repositories().await;
        let namespace = arbitrary_namespace(&mut *repos, "test_partitions_new_file_between").await;
        let table =
            arbitrary_table(&mut *repos, "test_table_for_new_file_between", &namespace).await;

        // param for the tests
        let time_now = Timestamp::from(catalog.time_provider().now());
        let time_one_hour_ago = Timestamp::from(catalog.time_provider().hours_ago(1));
        let time_two_hour_ago = Timestamp::from(catalog.time_provider().hours_ago(2));
        let time_three_hour_ago = Timestamp::from(catalog.time_provider().hours_ago(3));
        let time_five_hour_ago = Timestamp::from(catalog.time_provider().hours_ago(5));
        let time_six_hour_ago = Timestamp::from(catalog.time_provider().hours_ago(6));

        // Db has no partitions
        let partitions = repos
            .partitions()
            .partitions_new_file_between(time_two_hour_ago, None)
            .await
            .unwrap();
        assert!(partitions.is_empty());

        // -----------------
        // PARTITION one
        // The DB has 1 partition but it does not have any file
        let partition1 = repos
            .partitions()
            .create_or_get("one".into(), table.id)
            .await
            .unwrap();
<<<<<<< HEAD

=======
>>>>>>> 5b79e58e
        let partitions = repos
            .partitions()
            .partitions_new_file_between(time_two_hour_ago, None)
            .await
            .unwrap();
        assert!(partitions.is_empty());

        // create files for partition one
        let parquet_file_params = arbitrary_parquet_file_params(&namespace, &table, &partition1);

        // create a deleted L0 file that was created 3 hours ago
        let delete_l0_file = repos
            .parquet_files()
            .create(parquet_file_params.clone())
            .await
            .unwrap();
        repos
            .parquet_files()
            .create_upgrade_delete(&[delete_l0_file.id], &[], &[], CompactionLevel::Initial)
            .await
            .unwrap();
        let partitions = repos
            .partitions()
            .partitions_new_file_between(time_two_hour_ago, None)
            .await
            .unwrap();
        assert!(partitions.is_empty());
        let partitions = repos
            .partitions()
            .partitions_new_file_between(time_two_hour_ago, Some(time_one_hour_ago))
            .await
            .unwrap();
        assert!(partitions.is_empty());
        let partitions = repos
            .partitions()
            .partitions_new_file_between(time_three_hour_ago, Some(time_one_hour_ago))
            .await
            .unwrap();
        assert!(partitions.is_empty());

        // create a deleted L0 file that was created 1 hour ago
        let l0_one_hour_ago_file_params = ParquetFileParams {
            object_store_id: Uuid::new_v4(),
            created_at: time_one_hour_ago,
            ..parquet_file_params.clone()
        };
        repos
            .parquet_files()
            .create(l0_one_hour_ago_file_params.clone())
            .await
            .unwrap();
        // partition one should be returned
        let partitions = repos
            .partitions()
            .partitions_new_file_between(time_two_hour_ago, None)
            .await
            .unwrap();
        assert_eq!(partitions.len(), 1);
        assert_eq!(partitions[0], partition1.id);
        let partitions = repos
            .partitions()
            .partitions_new_file_between(time_two_hour_ago, Some(time_now))
            .await
            .unwrap();
        assert_eq!(partitions.len(), 1);
        assert_eq!(partitions[0], partition1.id);
        let partitions = repos
            .partitions()
            .partitions_new_file_between(time_three_hour_ago, Some(time_now))
            .await
            .unwrap();
        assert_eq!(partitions.len(), 1);
        assert_eq!(partitions[0], partition1.id);
        let partitions = repos
            .partitions()
            .partitions_new_file_between(time_three_hour_ago, Some(time_two_hour_ago))
            .await
            .unwrap();
        assert!(partitions.is_empty());

        // -----------------
        // PARTITION two
        // Partition two without any file
        let partition2 = repos
            .partitions()
            .create_or_get("two".into(), table.id)
            .await
            .unwrap();
<<<<<<< HEAD

=======
>>>>>>> 5b79e58e
        // should return partition one only
        let partitions = repos
            .partitions()
            .partitions_new_file_between(time_two_hour_ago, None)
            .await
            .unwrap();
        assert_eq!(partitions.len(), 1);
        assert_eq!(partitions[0], partition1.id);
        let partitions = repos
            .partitions()
            .partitions_new_file_between(time_three_hour_ago, Some(time_now))
            .await
            .unwrap();
        assert_eq!(partitions.len(), 1);
        assert_eq!(partitions[0], partition1.id);

        // Add a L0 file created 5 hours ago
        let l0_five_hour_ago_file_params = ParquetFileParams {
            object_store_id: Uuid::new_v4(),
            created_at: time_five_hour_ago,
            partition_id: partition2.transition_partition_id(),
            ..parquet_file_params.clone()
        };
        repos
            .parquet_files()
            .create(l0_five_hour_ago_file_params.clone())
            .await
            .unwrap();
        // still return partition one only
        let partitions = repos
            .partitions()
            .partitions_new_file_between(time_two_hour_ago, None)
            .await
            .unwrap();
        assert_eq!(partitions.len(), 1);
        assert_eq!(partitions[0], partition1.id);
        let partitions = repos
            .partitions()
            .partitions_new_file_between(time_three_hour_ago, Some(time_now))
            .await
            .unwrap();
        assert_eq!(partitions.len(), 1);
        assert_eq!(partitions[0], partition1.id);
        let partitions = repos
            .partitions()
            .partitions_new_file_between(time_three_hour_ago, Some(time_now))
            .await
            .unwrap();
        assert_eq!(partitions.len(), 1);
        assert_eq!(partitions[0], partition1.id);
        // Between six and three hours ago, return only partition 2
        let partitions = repos
            .partitions()
            .partitions_new_file_between(time_six_hour_ago, Some(time_three_hour_ago))
            .await
            .unwrap();
        assert_eq!(partitions.len(), 1);
        assert_eq!(partitions[0], partition2.id);

        // Add an L1 file created just now
        let l1_file_params = ParquetFileParams {
            object_store_id: Uuid::new_v4(),
            created_at: time_now,
            partition_id: partition2.transition_partition_id(),
            compaction_level: CompactionLevel::FileNonOverlapped,
            ..parquet_file_params.clone()
        };
        repos
            .parquet_files()
            .create(l1_file_params.clone())
            .await
            .unwrap();
        // should return both partitions
        let mut partitions = repos
            .partitions()
            .partitions_new_file_between(time_two_hour_ago, None)
            .await
            .unwrap();
        assert_eq!(partitions.len(), 2);
        partitions.sort();
        assert_eq!(partitions[0], partition1.id);
        assert_eq!(partitions[1], partition2.id);
        // Only return partition1: the creation time must be strictly less than the maximum time,
        // not equal
        let mut partitions = repos
            .partitions()
            .partitions_new_file_between(time_three_hour_ago, Some(time_now))
            .await
            .unwrap();
        assert_eq!(partitions.len(), 1);
        partitions.sort();
        assert_eq!(partitions[0], partition1.id);
        // Between six and three hours ago, return none
        let partitions = repos
            .partitions()
            .partitions_new_file_between(time_six_hour_ago, Some(time_three_hour_ago))
            .await
            .unwrap();
        assert!(partitions.is_empty());

        // -----------------
        // PARTITION three
        // Partition three without any file
        let partition3 = repos
            .partitions()
            .create_or_get("three".into(), table.id)
            .await
            .unwrap();
<<<<<<< HEAD

=======
>>>>>>> 5b79e58e
        // should return partition one and two only
        let mut partitions = repos
            .partitions()
            .partitions_new_file_between(time_two_hour_ago, None)
            .await
            .unwrap();
        assert_eq!(partitions.len(), 2);
        partitions.sort();
        assert_eq!(partitions[0], partition1.id);
        assert_eq!(partitions[1], partition2.id);
        // Only return partition1: the creation time must be strictly less than the maximum time,
        // not equal
        let partitions = repos
            .partitions()
            .partitions_new_file_between(time_three_hour_ago, Some(time_now))
            .await
            .unwrap();
        assert_eq!(partitions.len(), 1);
        assert_eq!(partitions[0], partition1.id);
        // When the maximum time is greater than the creation time of partition2, return it
        let mut partitions = repos
            .partitions()
            .partitions_new_file_between(time_three_hour_ago, Some(time_now + 1))
            .await
            .unwrap();
        assert_eq!(partitions.len(), 2);
        partitions.sort();
        assert_eq!(partitions[0], partition1.id);
        assert_eq!(partitions[1], partition2.id);
        // Between six and three hours ago, return none
        let partitions = repos
            .partitions()
            .partitions_new_file_between(time_six_hour_ago, Some(time_three_hour_ago))
            .await
            .unwrap();
        assert!(partitions.is_empty());

        // Add an L2 file created just now for partition three
        let l2_file_params = ParquetFileParams {
            object_store_id: Uuid::new_v4(),
            created_at: time_now,
            partition_id: partition3.transition_partition_id(),
            compaction_level: CompactionLevel::Final,
            ..parquet_file_params.clone()
        };
        repos
            .parquet_files()
            .create(l2_file_params.clone())
            .await
            .unwrap();
        // now should return partition one two and three
        let mut partitions = repos
            .partitions()
            .partitions_new_file_between(time_two_hour_ago, None)
            .await
            .unwrap();
        assert_eq!(partitions.len(), 3);
        partitions.sort();
        assert_eq!(partitions[0], partition1.id);
        assert_eq!(partitions[1], partition2.id);
        assert_eq!(partitions[2], partition3.id);
        // Only return partition1: the creation time must be strictly less than the maximum time,
        // not equal
        let partitions = repos
            .partitions()
            .partitions_new_file_between(time_three_hour_ago, Some(time_now))
            .await
            .unwrap();
        assert_eq!(partitions.len(), 1);
        assert_eq!(partitions[0], partition1.id);
        // Between six and three hours ago, return none
        let partitions = repos
            .partitions()
            .partitions_new_file_between(time_six_hour_ago, Some(time_three_hour_ago))
            .await
            .unwrap();
        assert!(partitions.is_empty());

        // add an L0 file created one hour ago for partition three
        let l0_one_hour_ago_file_params = ParquetFileParams {
            object_store_id: Uuid::new_v4(),
            created_at: time_one_hour_ago,
            partition_id: partition3.transition_partition_id(),
            ..parquet_file_params.clone()
        };
        repos
            .parquet_files()
            .create(l0_one_hour_ago_file_params.clone())
            .await
            .unwrap();
        // should return all partitions
        let mut partitions = repos
            .partitions()
            .partitions_new_file_between(time_two_hour_ago, None)
            .await
            .unwrap();
        assert_eq!(partitions.len(), 3);
        partitions.sort();
        assert_eq!(partitions[0], partition1.id);
        assert_eq!(partitions[1], partition2.id);
        assert_eq!(partitions[2], partition3.id);
        // Only return partitions 1 and 3; 2 was created just now
        let mut partitions = repos
            .partitions()
            .partitions_new_file_between(time_three_hour_ago, Some(time_now))
            .await
            .unwrap();
        assert_eq!(partitions.len(), 2);
        partitions.sort();
        assert_eq!(partitions[0], partition1.id);
        assert_eq!(partitions[1], partition3.id);
        // Between six and three hours ago, return none
        let partitions = repos
            .partitions()
            .partitions_new_file_between(time_six_hour_ago, Some(time_three_hour_ago))
            .await
            .unwrap();
        assert!(partitions.is_empty());
    }

    async fn test_list_by_partiton_not_to_delete(catalog: Arc<dyn Catalog>) {
        let mut repos = catalog.repositories().await;
        let namespace = arbitrary_namespace(
            &mut *repos,
            "namespace_parquet_file_test_list_by_partiton_not_to_delete",
        )
        .await;
        let table = arbitrary_table(&mut *repos, "test_table", &namespace).await;

        let partition = repos
            .partitions()
            .create_or_get("test_list_by_partiton_not_to_delete_one".into(), table.id)
            .await
            .unwrap();
<<<<<<< HEAD

=======
>>>>>>> 5b79e58e
        let partition2 = repos
            .partitions()
            .create_or_get("test_list_by_partiton_not_to_delete_two".into(), table.id)
            .await
            .unwrap();

        let parquet_file_params = arbitrary_parquet_file_params(&namespace, &table, &partition);

        let parquet_file = repos
            .parquet_files()
            .create(parquet_file_params.clone())
            .await
            .unwrap();
        let delete_file_params = ParquetFileParams {
            object_store_id: Uuid::new_v4(),
            ..parquet_file_params.clone()
        };
        let delete_file = repos
            .parquet_files()
            .create(delete_file_params)
            .await
            .unwrap();
        repos
            .parquet_files()
            .create_upgrade_delete(&[delete_file.id], &[], &[], CompactionLevel::Initial)
            .await
            .unwrap();
        let level1_file_params = ParquetFileParams {
            object_store_id: Uuid::new_v4(),
            ..parquet_file_params.clone()
        };
        let mut level1_file = repos
            .parquet_files()
            .create(level1_file_params)
            .await
            .unwrap();
        repos
            .parquet_files()
            .create_upgrade_delete(
                &[],
                &[level1_file.id],
                &[],
                CompactionLevel::FileNonOverlapped,
            )
            .await
            .unwrap();
        level1_file.compaction_level = CompactionLevel::FileNonOverlapped;

        let other_partition_params = ParquetFileParams {
            partition_id: partition2.transition_partition_id(),
            object_store_id: Uuid::new_v4(),
            ..parquet_file_params.clone()
        };
        let _partition2_file = repos
            .parquet_files()
            .create(other_partition_params)
            .await
            .unwrap();

        let files = repos
            .parquet_files()
            .list_by_partition_not_to_delete(&partition.transition_partition_id())
            .await
            .unwrap();
        assert_eq!(files.len(), 2);

        let mut file_ids: Vec<_> = files.into_iter().map(|f| f.id).collect();
        file_ids.sort();
        let mut expected_ids = vec![parquet_file.id, level1_file.id];
        expected_ids.sort();
        assert_eq!(file_ids, expected_ids);

        // Using the catalog partition ID should return the same files, even if the Parquet file
        // records don't have the partition ID on them (which is the default now)
        let files = repos
            .parquet_files()
            .list_by_partition_not_to_delete(&TransitionPartitionId::Deprecated(partition.id))
            .await
            .unwrap();
        assert_eq!(files.len(), 2);

        let mut file_ids: Vec<_> = files.into_iter().map(|f| f.id).collect();
        file_ids.sort();
        let mut expected_ids = vec![parquet_file.id, level1_file.id];
        expected_ids.sort();
        assert_eq!(file_ids, expected_ids);
    }

    async fn test_update_to_compaction_level_1(catalog: Arc<dyn Catalog>) {
        let mut repos = catalog.repositories().await;
        let namespace =
            arbitrary_namespace(&mut *repos, "namespace_update_to_compaction_level_1_test").await;
        let table = arbitrary_table(&mut *repos, "update_table", &namespace).await;
        let partition = repos
            .partitions()
            .create_or_get("test_update_to_compaction_level_1_one".into(), table.id)
            .await
            .unwrap();

        // Set up the window of times we're interested in level 1 files for
        let query_min_time = Timestamp::new(5);
        let query_max_time = Timestamp::new(10);

        // Create a file with times entirely within the window
        let mut parquet_file_params = arbitrary_parquet_file_params(&namespace, &table, &partition);
        parquet_file_params.min_time = query_min_time + 1;
        parquet_file_params.max_time = query_max_time - 1;
        let parquet_file = repos
            .parquet_files()
            .create(parquet_file_params.clone())
            .await
            .unwrap();

        // Create a file that will remain as level 0
        let level_0_params = ParquetFileParams {
            object_store_id: Uuid::new_v4(),
            ..parquet_file_params.clone()
        };
        let level_0_file = repos.parquet_files().create(level_0_params).await.unwrap();

        // Create a ParquetFileId that doesn't actually exist in the catalog
        let nonexistent_parquet_file_id = ParquetFileId::new(level_0_file.id.get() + 1);

        // Make parquet_file compaction level 1, attempt to mark the nonexistent file; operation
        // should succeed
        let created = repos
            .parquet_files()
            .create_upgrade_delete(
                &[],
                &[parquet_file.id, nonexistent_parquet_file_id],
                &[],
                CompactionLevel::FileNonOverlapped,
            )
            .await
            .unwrap();
        assert_eq!(created, vec![]);

        // remove namespace to avoid it from affecting later tests
        repos
            .namespaces()
            .soft_delete("namespace_update_to_compaction_level_1_test")
            .await
            .expect("delete namespace should succeed");
    }

    /// Assert that a namespace deletion does NOT cascade to the tables/schema
    /// items/parquet files/etc.
    ///
    /// Removal of this entities breaks the invariant that once created, a row
    /// always exists for the lifetime of an IOx process, and causes the system
    /// to panic in multiple components. It's also ineffective, because most
    /// components maintain a cache of at least one of these entities.
    ///
    /// Instead soft deleted namespaces should have their files GC'd like a
    /// normal parquet file deletion, removing the rows once they're no longer
    /// being actively used by the system. This is done by waiting a long time
    /// before deleting records, and whilst isn't perfect, it is largely
    /// effective.
    async fn test_delete_namespace(catalog: Arc<dyn Catalog>) {
        let mut repos = catalog.repositories().await;
        let namespace_1 =
            arbitrary_namespace(&mut *repos, "namespace_test_delete_namespace_1").await;
        let table_1 = arbitrary_table(&mut *repos, "test_table_1", &namespace_1).await;
        let _c = repos
            .columns()
            .create_or_get("column_test_1", table_1.id, ColumnType::Tag)
            .await
            .unwrap();
        let partition_1 = repos
            .partitions()
            .create_or_get("test_delete_namespace_one".into(), table_1.id)
            .await
            .unwrap();

        // parquet files
        let parquet_file_params =
            arbitrary_parquet_file_params(&namespace_1, &table_1, &partition_1);
        repos
            .parquet_files()
            .create(parquet_file_params.clone())
            .await
            .unwrap();
        let parquet_file_params_2 = ParquetFileParams {
            object_store_id: Uuid::new_v4(),
            min_time: Timestamp::new(200),
            max_time: Timestamp::new(300),
            ..parquet_file_params
        };
        repos
            .parquet_files()
            .create(parquet_file_params_2.clone())
            .await
            .unwrap();

        // we've now created a namespace with a table and parquet files. before we test deleting
        // it, let's create another so we can ensure that doesn't get deleted.
        let namespace_2 =
            arbitrary_namespace(&mut *repos, "namespace_test_delete_namespace_2").await;
        let table_2 = arbitrary_table(&mut *repos, "test_table_2", &namespace_2).await;
        let _c = repos
            .columns()
            .create_or_get("column_test_2", table_2.id, ColumnType::Tag)
            .await
            .unwrap();
        let partition_2 = repos
            .partitions()
            .create_or_get("test_delete_namespace_two".into(), table_2.id)
            .await
            .unwrap();

        // parquet files
        let parquet_file_params =
            arbitrary_parquet_file_params(&namespace_2, &table_2, &partition_2);
        repos
            .parquet_files()
            .create(parquet_file_params.clone())
            .await
            .unwrap();
        let parquet_file_params_2 = ParquetFileParams {
            object_store_id: Uuid::new_v4(),
            min_time: Timestamp::new(200),
            max_time: Timestamp::new(300),
            ..parquet_file_params
        };
        repos
            .parquet_files()
            .create(parquet_file_params_2.clone())
            .await
            .unwrap();

        // now delete namespace_1 and assert it's all gone and none of
        // namespace_2 is gone
        repos
            .namespaces()
            .soft_delete("namespace_test_delete_namespace_1")
            .await
            .expect("delete namespace should succeed");
        // assert that namespace is soft-deleted, but the table, column, and parquet files are all
        // still there.
        assert!(repos
            .namespaces()
            .get_by_id(namespace_1.id, SoftDeletedRows::ExcludeDeleted)
            .await
            .expect("get namespace should succeed")
            .is_none());
        assert_eq!(
            repos
                .namespaces()
                .get_by_id(namespace_1.id, SoftDeletedRows::AllRows)
                .await
                .expect("get namespace should succeed")
                .map(|mut v| {
                    // The only change after soft-deletion should be the deleted_at
                    // field being set - this block normalises that field, so that
                    // the before/after can be asserted as equal.
                    v.deleted_at = None;
                    v
                })
                .expect("should see soft-deleted row"),
            namespace_1
        );
        assert_eq!(
            repos
                .tables()
                .get_by_id(table_1.id)
                .await
                .expect("get table should succeed")
                .expect("should return row"),
            table_1
        );
        assert_eq!(
            repos
                .columns()
                .list_by_namespace_id(namespace_1.id)
                .await
                .expect("listing columns should succeed")
                .len(),
            1
        );
        assert_eq!(
            repos
                .columns()
                .list_by_table_id(table_1.id)
                .await
                .expect("listing columns should succeed")
                .len(),
            1
        );

        // partition's get_by_id should succeed
        repos
            .partitions()
            .get_by_id(partition_1.id)
            .await
            .unwrap()
            .unwrap();

        // assert that the namespace, table, column, and parquet files for namespace_2 are still
        // there
        assert!(repos
            .namespaces()
            .get_by_id(namespace_2.id, SoftDeletedRows::ExcludeDeleted)
            .await
            .expect("get namespace should succeed")
            .is_some());

        assert!(repos
            .tables()
            .get_by_id(table_2.id)
            .await
            .expect("get table should succeed")
            .is_some());
        assert_eq!(
            repos
                .columns()
                .list_by_namespace_id(namespace_2.id)
                .await
                .expect("listing columns should succeed")
                .len(),
            1
        );
        assert_eq!(
            repos
                .columns()
                .list_by_table_id(table_2.id)
                .await
                .expect("listing columns should succeed")
                .len(),
            1
        );

        // partition's get_by_id should succeed
        repos
            .partitions()
            .get_by_id(partition_2.id)
            .await
            .unwrap()
            .unwrap();
    }

    /// Upsert a namespace called `namespace_name` and write `lines` to it.
    async fn populate_namespace<R>(
        repos: &mut R,
        namespace_name: &str,
        lines: &str,
    ) -> (Namespace, NamespaceSchema)
    where
        R: RepoCollection + ?Sized,
    {
        let namespace = repos
            .namespaces()
            .create(
                &NamespaceName::new(namespace_name).unwrap(),
                None,
                None,
                None,
            )
            .await;

        let namespace = match namespace {
            Ok(v) => v,
            Err(Error::NameExists { .. }) => repos
                .namespaces()
                .get_by_name(namespace_name, SoftDeletedRows::AllRows)
                .await
                .unwrap()
                .unwrap(),
            e @ Err(_) => e.unwrap(),
        };

        let batches = mutable_batch_lp::lines_to_batches(lines, 42).unwrap();
        let batches = batches.iter().map(|(table, batch)| (table.as_str(), batch));
        let ns = NamespaceSchema::new_empty_from(&namespace);

        let schema = validate_or_insert_schema(batches, &ns, repos)
            .await
            .expect("validate schema failed")
            .unwrap_or(ns);

        (namespace, schema)
    }

    async fn test_list_schemas(catalog: Arc<dyn Catalog>) {
        let mut repos = catalog.repositories().await;

        let ns1 = populate_namespace(
            repos.deref_mut(),
            "ns1",
            "cpu,tag=1 field=1i\nanother,tag=1 field=1.0",
        )
        .await;
        let ns2 = populate_namespace(
            repos.deref_mut(),
            "ns2",
            "cpu,tag=1 field=1i\nsomethingelse field=1u",
        )
        .await;

        // Otherwise the in-mem catalog deadlocks.... (but not postgres)
        drop(repos);

        let got = list_schemas(&*catalog)
            .await
            .expect("should be able to list the schemas")
            .collect::<Vec<_>>();

        assert!(got.contains(&ns1), "{:#?}\n\nwant{:#?}", got, &ns1);
        assert!(got.contains(&ns2), "{:#?}\n\nwant{:#?}", got, &ns2);
    }

    async fn test_list_schemas_soft_deleted_rows(catalog: Arc<dyn Catalog>) {
        let mut repos = catalog.repositories().await;

        let ns1 = populate_namespace(
            repos.deref_mut(),
            "ns1",
            "cpu,tag=1 field=1i\nanother,tag=1 field=1.0",
        )
        .await;
        let ns2 = populate_namespace(
            repos.deref_mut(),
            "ns2",
            "cpu,tag=1 field=1i\nsomethingelse field=1u",
        )
        .await;

        repos
            .namespaces()
            .soft_delete(&ns2.0.name)
            .await
            .expect("failed to soft delete namespace");

        // Otherwise the in-mem catalog deadlocks.... (but not postgres)
        drop(repos);

        let got = list_schemas(&*catalog)
            .await
            .expect("should be able to list the schemas")
            .collect::<Vec<_>>();

        assert!(got.contains(&ns1), "{:#?}\n\nwant{:#?}", got, &ns1);
        assert!(!got.contains(&ns2), "{:#?}\n\n do not want{:#?}", got, &ns2);
    }

    fn assert_metric_hit(metrics: &metric::Registry, name: &'static str) {
        let histogram = metrics
            .get_instrument::<Metric<DurationHistogram>>("catalog_op_duration")
            .expect("failed to read metric")
            .get_observer(&Attributes::from(&[("op", name), ("result", "success")]))
            .expect("failed to get observer")
            .fetch();

        let hit_count = histogram.sample_count();
        assert!(hit_count > 1, "metric did not record any calls");
    }
}<|MERGE_RESOLUTION|>--- conflicted
+++ resolved
@@ -1492,11 +1492,7 @@
             .await
             .expect("failed to create partition");
         // Test: sort_key_ids from create_or_get
-<<<<<<< HEAD
         assert!(partition.sort_key_ids().unwrap().is_empty());
-=======
-        assert!(partition.sort_key_ids.is_none());
->>>>>>> 5b79e58e
         created.insert(partition.id, partition.clone());
         // partition to use
         let partition_bar = repos
@@ -1570,11 +1566,7 @@
         batch.sort_by_key(|p| p.id);
         assert_eq!(created_sorted, batch);
         // Test: sort_key_ids from get_by_id_batch
-<<<<<<< HEAD
         assert!(batch.iter().all(|p| p.sort_key_ids().unwrap().is_empty()));
-=======
-        assert!(batch.iter().all(|p| p.sort_key_ids.is_none()));
->>>>>>> 5b79e58e
         let mut batch = repos
             .partitions()
             .get_by_hash_id_batch(
@@ -1588,11 +1580,7 @@
             .unwrap();
         batch.sort_by_key(|p| p.id);
         // Test: sort_key_ids from get_by_hash_id_batch
-<<<<<<< HEAD
         assert!(batch.iter().all(|p| p.sort_key_ids().unwrap().is_empty()));
-=======
-        assert!(batch.iter().all(|p| p.sort_key_ids.is_none()));
->>>>>>> 5b79e58e
         assert_eq!(created_sorted, batch);
 
         let listed = repos
@@ -1604,13 +1592,9 @@
             .map(|v| (v.id, v))
             .collect::<BTreeMap<_, _>>();
         // Test: sort_key_ids from list_by_table_id
-<<<<<<< HEAD
         assert!(listed
             .values()
             .all(|p| p.sort_key_ids().unwrap().is_empty()));
-=======
-        assert!(listed.values().all(|p| p.sort_key_ids.is_none()));
->>>>>>> 5b79e58e
 
         assert_eq!(created, listed);
 
@@ -1637,14 +1621,9 @@
             )
             .await
             .unwrap();
-<<<<<<< HEAD
 
         // Test: sort_key_ids after updating from cas_sort_key
         assert!(updated_partition.sort_key_ids().unwrap().is_empty());
-=======
-        // Test: sort_key_ids after updating from cas_sort_key
-        assert!(updated_partition.sort_key_ids.is_none());
->>>>>>> 5b79e58e
 
         // test sort key CAS with an incorrect value
         let err = repos
@@ -1672,11 +1651,7 @@
             vec!["tag2", "tag1", "time"]
         );
         // Test: sort_key_ids from get_by_id
-<<<<<<< HEAD
         assert!(updated_other_partition.sort_key_ids().unwrap().is_empty());
-=======
-        assert!(updated_other_partition.sort_key_ids.is_none());
->>>>>>> 5b79e58e
 
         let updated_other_partition = repos
             .partitions()
@@ -1689,11 +1664,7 @@
             vec!["tag2", "tag1", "time"]
         );
         // Test: sort_key_ids from get_by_hash_id
-<<<<<<< HEAD
         assert!(updated_other_partition.sort_key_ids().unwrap().is_empty());
-=======
-        assert!(updated_other_partition.sort_key_ids.is_none());
->>>>>>> 5b79e58e
 
         // test sort key CAS with no value
         let err = repos
@@ -1739,11 +1710,7 @@
             .await
             .unwrap();
         // Test: sort_key_ids afer updating from cas_sort_key
-<<<<<<< HEAD
         assert!(updated_partition.sort_key_ids().unwrap().is_empty());
-=======
-        assert!(updated_partition.sort_key_ids.is_none());
->>>>>>> 5b79e58e
 
         // test getting the new sort key
         let updated_partition = repos
@@ -1757,11 +1724,7 @@
             vec!["tag2", "tag1", "tag3 , with comma", "time"]
         );
         // Test: sort_key_ids from get_by_id after after updating
-<<<<<<< HEAD
         assert!(updated_partition.sort_key_ids().unwrap().is_empty());
-=======
-        assert!(updated_partition.sort_key_ids.is_none());
->>>>>>> 5b79e58e
 
         let updated_partition = repos
             .partitions()
@@ -1957,11 +1920,7 @@
             .expect("should list most recent");
         assert_eq!(recent.len(), 4);
         // Test: sort_key_ids from most_recent_n
-<<<<<<< HEAD
         assert!(recent.iter().all(|p| p.sort_key_ids().unwrap().is_empty()));
-=======
-        assert!(recent.iter().all(|p| p.sort_key_ids.is_none()));
->>>>>>> 5b79e58e
 
         let recent = repos
             .partitions()
@@ -1996,10 +1955,6 @@
             .create_or_get("one".into(), table.id)
             .await
             .unwrap();
-<<<<<<< HEAD
-
-=======
->>>>>>> 5b79e58e
         let other_partition = repos
             .partitions()
             .create_or_get("one".into(), other_table.id)
@@ -2507,10 +2462,6 @@
             .create_or_get("one".into(), table.id)
             .await
             .unwrap();
-<<<<<<< HEAD
-
-=======
->>>>>>> 5b79e58e
         let partitions = repos
             .partitions()
             .partitions_new_file_between(time_two_hour_ago, None)
@@ -2599,10 +2550,6 @@
             .create_or_get("two".into(), table.id)
             .await
             .unwrap();
-<<<<<<< HEAD
-
-=======
->>>>>>> 5b79e58e
         // should return partition one only
         let partitions = repos
             .partitions()
@@ -2711,10 +2658,6 @@
             .create_or_get("three".into(), table.id)
             .await
             .unwrap();
-<<<<<<< HEAD
-
-=======
->>>>>>> 5b79e58e
         // should return partition one and two only
         let mut partitions = repos
             .partitions()
@@ -2849,10 +2792,6 @@
             .create_or_get("test_list_by_partiton_not_to_delete_one".into(), table.id)
             .await
             .unwrap();
-<<<<<<< HEAD
-
-=======
->>>>>>> 5b79e58e
         let partition2 = repos
             .partitions()
             .create_or_get("test_list_by_partiton_not_to_delete_two".into(), table.id)
