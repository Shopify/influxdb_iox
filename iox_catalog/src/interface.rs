//! Traits and data types for the IOx Catalog API.

use async_trait::async_trait;
use data_types::{
    partition_template::{NamespacePartitionTemplateOverride, TablePartitionTemplateOverride},
    Column, ColumnType, ColumnsByName, CompactionLevel, Namespace, NamespaceId, NamespaceName,
    NamespaceSchema, NamespaceServiceProtectionLimitsOverride, ParquetFile, ParquetFileId,
    ParquetFileParams, Partition, PartitionHashId, PartitionId, PartitionKey, SkippedCompaction,
    SortedColumnSet, Table, TableId, TableSchema, Timestamp, TransitionPartitionId,
};
use iox_time::TimeProvider;
use snafu::{OptionExt, Snafu};
use std::{
    collections::{BTreeMap, HashMap, HashSet},
    fmt::{Debug, Display},
    sync::Arc,
};
use uuid::Uuid;

/// Maximum number of files touched by [`ParquetFileRepo::flag_for_delete_by_retention`] at a time.
pub const MAX_PARQUET_FILES_SELECTED_ONCE_FOR_RETENTION: i64 = 1_000;
/// Maximum number of files touched by [`ParquetFileRepo::delete_old_ids_only`] at a time.
pub const MAX_PARQUET_FILES_SELECTED_ONCE_FOR_DELETE: i64 = 10_000;

/// An error wrapper detailing the reason for a compare-and-swap failure.
#[derive(Debug)]
pub enum CasFailure<T> {
    /// The compare-and-swap failed because the current value differers from the
    /// comparator.
    ///
    /// Contains the new current value.
    ValueMismatch(T),
    /// A query error occurred.
    QueryError(Error),
}

#[derive(Debug, Snafu)]
#[allow(missing_copy_implementations, missing_docs)]
#[snafu(visibility(pub(crate)))]
pub enum Error {
    #[snafu(display("invalid name: {}", name))]
    InvalidName { name: String },

    #[snafu(display("name {} already exists", name))]
    NameExists { name: String },

    #[snafu(display("A table named {name} already exists in namespace {namespace_id}"))]
    TableNameExists {
        name: String,
        namespace_id: NamespaceId,
    },

    #[snafu(display("unhandled sqlx error: {}", source))]
    SqlxError { source: sqlx::Error },

    #[snafu(display("foreign key violation: {}", source))]
    ForeignKeyViolation { source: sqlx::Error },

    #[snafu(display("column {} is type {} but write has type {}", name, existing, new))]
    ColumnTypeMismatch {
        name: String,
        existing: ColumnType,
        new: ColumnType,
    },

    #[snafu(display(
        "column type {} is in the db for column {}, which is unknown",
        data_type,
        name
    ))]
    UnknownColumnType { data_type: i16, name: String },

    #[snafu(display("namespace {} not found", name))]
    NamespaceNotFoundByName { name: String },

    #[snafu(display("namespace {} not found", id))]
    NamespaceNotFoundById { id: NamespaceId },

    #[snafu(display("table {} not found", id))]
    TableNotFound { id: TableId },

    #[snafu(display("partition {} not found", id))]
    PartitionNotFound { id: TransitionPartitionId },

    #[snafu(display(
        "couldn't create column {} in table {}; limit reached on namespace",
        column_name,
        table_id,
    ))]
    ColumnCreateLimitError {
        column_name: String,
        table_id: TableId,
    },

    #[snafu(display(
        "couldn't create table {}; limit reached on namespace {}",
        table_name,
        namespace_id
    ))]
    TableCreateLimitError {
        table_name: String,
        namespace_id: NamespaceId,
    },

    #[snafu(display("parquet file with object_store_id {} already exists", object_store_id))]
    FileExists { object_store_id: Uuid },

    #[snafu(display("parquet file with id {} does not exist. Foreign key violation", id))]
    FileNotFound { id: i64 },

    #[snafu(display("parquet_file record {} not found", id))]
    ParquetRecordNotFound { id: ParquetFileId },

    #[snafu(display("cannot derive valid column schema from column {}: {}", name, source))]
    InvalidColumn {
        source: Box<dyn std::error::Error + Send + Sync>,
        name: String,
    },

    #[snafu(display("cannot start a transaction: {}", source))]
    StartTransaction { source: sqlx::Error },

    #[snafu(display("no transaction provided"))]
    NoTransaction,

    #[snafu(display("transaction failed to commit: {}", source))]
    FailedToCommit { source: sqlx::Error },

    #[snafu(display("error while converting usize {} to i64", value))]
    InvalidValue { value: usize },

    #[snafu(display("database setup error: {}", source))]
    Setup { source: sqlx::Error },

    #[snafu(display(
        "could not record a skipped compaction for partition {partition_id}: {source}"
    ))]
    CouldNotRecordSkippedCompaction {
        source: sqlx::Error,
        partition_id: PartitionId,
    },

    #[snafu(display("could not list skipped compactions: {source}"))]
    CouldNotListSkippedCompactions { source: sqlx::Error },

    #[snafu(display("could not delete skipped compactions: {source}"))]
    CouldNotDeleteSkippedCompactions { source: sqlx::Error },

    #[snafu(display("could not delete namespace: {source}"))]
    CouldNotDeleteNamespace { source: sqlx::Error },
}

/// A specialized `Error` for Catalog errors
pub type Result<T, E = Error> = std::result::Result<T, E>;

/// Specify how soft-deleted entities should affect query results.
///
/// ```text
///
///                ExcludeDeleted          OnlyDeleted
///
///                       ┃                     ┃
///                 .─────╋─────.         .─────╋─────.
///              ,─'      ┃      '─.   ,─'      ┃      '─.
///            ,'         ●         `,'         ●         `.
///          ,'                    ,' `.                    `.
///         ;                     ;     :                     :
///         │      No deleted     │     │   Only deleted      │
///         │         rows        │  ●  │       rows          │
///         :                     :  ┃  ;                     ;
///          ╲                     ╲ ┃ ╱                     ╱
///           `.                    `┃'                    ,'
///             `.                 ,'┃`.                 ,'
///               '─.           ,─'  ┃  '─.           ,─'
///                  `─────────'     ┃     `─────────'
///                                  ┃
///
///                               AllRows
///
/// ```
#[derive(Debug, Clone, Copy)]
pub enum SoftDeletedRows {
    /// Return all rows.
    AllRows,

    /// Return all rows, except soft deleted rows.
    ExcludeDeleted,

    /// Return only soft deleted rows.
    OnlyDeleted,
}

impl SoftDeletedRows {
    pub(crate) fn as_sql_predicate(&self) -> &str {
        match self {
            Self::ExcludeDeleted => "deleted_at IS NULL",
            Self::OnlyDeleted => "deleted_at IS NOT NULL",
            Self::AllRows => "1=1",
        }
    }
}

/// Methods for working with the catalog.
#[async_trait]
pub trait Catalog: Send + Sync + Debug + Display {
    /// Setup catalog for usage and apply possible migrations.
    async fn setup(&self) -> Result<(), Error>;

    /// Accesses the repositories without a transaction scope.
    async fn repositories(&self) -> Box<dyn RepoCollection>;

    /// Gets metric registry associated with this catalog for testing purposes.
    #[cfg(test)]
    fn metrics(&self) -> Arc<metric::Registry>;

    /// Gets the time provider associated with this catalog.
    fn time_provider(&self) -> Arc<dyn TimeProvider>;
}

/// Methods for working with the catalog's various repositories (collections of entities).
///
/// # Repositories
///
/// The methods (e.g. `create_*` or `get_by_*`) for handling entities (namespaces, partitions,
/// etc.) are grouped into *repositories* with one repository per entity. A repository can be
/// thought of a collection of a single kind of entity. Getting repositories from the transaction
/// is cheap.
///
/// A repository might internally map to a wide range of different storage abstractions, ranging
/// from one or more SQL tables over key-value key spaces to simple in-memory vectors. The user
/// should and must not care how these are implemented.
#[async_trait]
pub trait RepoCollection: Send + Sync + Debug {
    /// Repository for [namespaces](data_types::Namespace).
    fn namespaces(&mut self) -> &mut dyn NamespaceRepo;

    /// Repository for [tables](data_types::Table).
    fn tables(&mut self) -> &mut dyn TableRepo;

    /// Repository for [columns](data_types::Column).
    fn columns(&mut self) -> &mut dyn ColumnRepo;

    /// Repository for [partitions](data_types::Partition).
    fn partitions(&mut self) -> &mut dyn PartitionRepo;

    /// Repository for [Parquet files](data_types::ParquetFile).
    fn parquet_files(&mut self) -> &mut dyn ParquetFileRepo;
}

/// Functions for working with namespaces in the catalog
#[async_trait]
pub trait NamespaceRepo: Send + Sync {
    /// Creates the namespace in the catalog. If one by the same name already exists, an
    /// error is returned.
    /// Specify `None` for `retention_period_ns` to get infinite retention.
    async fn create(
        &mut self,
        name: &NamespaceName<'_>,
        partition_template: Option<NamespacePartitionTemplateOverride>,
        retention_period_ns: Option<i64>,
        service_protection_limits: Option<NamespaceServiceProtectionLimitsOverride>,
    ) -> Result<Namespace>;

    /// Update retention period for a namespace
    async fn update_retention_period(
        &mut self,
        name: &str,
        retention_period_ns: Option<i64>,
    ) -> Result<Namespace>;

    /// List all namespaces.
    async fn list(&mut self, deleted: SoftDeletedRows) -> Result<Vec<Namespace>>;

    /// Gets the namespace by its ID.
    async fn get_by_id(
        &mut self,
        id: NamespaceId,
        deleted: SoftDeletedRows,
    ) -> Result<Option<Namespace>>;

    /// Gets the namespace by its unique name.
    async fn get_by_name(
        &mut self,
        name: &str,
        deleted: SoftDeletedRows,
    ) -> Result<Option<Namespace>>;

    /// Soft-delete a namespace by name
    async fn soft_delete(&mut self, name: &str) -> Result<()>;

    /// Update the limit on the number of tables that can exist per namespace.
    async fn update_table_limit(&mut self, name: &str, new_max: i32) -> Result<Namespace>;

    /// Update the limit on the number of columns that can exist per table in a given namespace.
    async fn update_column_limit(&mut self, name: &str, new_max: i32) -> Result<Namespace>;
}

/// Functions for working with tables in the catalog
#[async_trait]
pub trait TableRepo: Send + Sync {
    /// Creates the table in the catalog. If one in the same namespace with the same name already
    /// exists, an error is returned.
    async fn create(
        &mut self,
        name: &str,
        partition_template: TablePartitionTemplateOverride,
        namespace_id: NamespaceId,
    ) -> Result<Table>;

    /// get table by ID
    async fn get_by_id(&mut self, table_id: TableId) -> Result<Option<Table>>;

    /// get table by namespace ID and name
    async fn get_by_namespace_and_name(
        &mut self,
        namespace_id: NamespaceId,
        name: &str,
    ) -> Result<Option<Table>>;

    /// Lists all tables in the catalog for the given namespace id.
    async fn list_by_namespace_id(&mut self, namespace_id: NamespaceId) -> Result<Vec<Table>>;

    /// List all tables.
    async fn list(&mut self) -> Result<Vec<Table>>;
}

/// Functions for working with columns in the catalog
#[async_trait]
pub trait ColumnRepo: Send + Sync {
    /// Creates the column in the catalog or returns the existing column. Will return a
    /// `Error::ColumnTypeMismatch` if the existing column type doesn't match the type
    /// the caller is attempting to create.
    async fn create_or_get(
        &mut self,
        name: &str,
        table_id: TableId,
        column_type: ColumnType,
    ) -> Result<Column>;

    /// Perform a bulk upsert of columns specified by a map of column name to column type.
    ///
    /// Implementations make no guarantees as to the ordering or atomicity of
    /// the batch of column upsert operations - a batch upsert may partially
    /// commit, in which case an error MUST be returned by the implementation.
    ///
    /// Per-namespace limits on the number of columns allowed per table are explicitly NOT checked
    /// by this function, hence the name containing `unchecked`. It is expected that the caller
    /// will check this first-- and yes, this is racy.
    async fn create_or_get_many_unchecked(
        &mut self,
        table_id: TableId,
        columns: HashMap<&str, ColumnType>,
    ) -> Result<Vec<Column>>;

    /// Lists all columns in the passed in namespace id.
    async fn list_by_namespace_id(&mut self, namespace_id: NamespaceId) -> Result<Vec<Column>>;

    /// List all columns for the given table ID.
    async fn list_by_table_id(&mut self, table_id: TableId) -> Result<Vec<Column>>;

    /// List all columns.
    async fn list(&mut self) -> Result<Vec<Column>>;
}

/// Functions for working with IOx partitions in the catalog. These are how IOx splits up
/// data within a namespace.
#[async_trait]
pub trait PartitionRepo: Send + Sync {
    /// create or get a partition record for the given partition key and table
    async fn create_or_get(&mut self, key: PartitionKey, table_id: TableId) -> Result<Partition>;

    /// get partition by ID
    async fn get_by_id(&mut self, partition_id: PartitionId) -> Result<Option<Partition>>;

    /// get multiple partitions by ID.
    ///
    /// the output order is undefined, non-existing partitions are not part of the output.
    async fn get_by_id_batch(&mut self, partition_ids: Vec<PartitionId>) -> Result<Vec<Partition>>;

    /// get partition by deterministic hash ID
    async fn get_by_hash_id(
        &mut self,
        partition_hash_id: &PartitionHashId,
    ) -> Result<Option<Partition>>;

    /// get partition by deterministic hash ID
    ///
    /// the output order is undefined, non-existing partitions are not part of the output.
    async fn get_by_hash_id_batch(
        &mut self,
        partition_hash_ids: &[&PartitionHashId],
    ) -> Result<Vec<Partition>>;

    /// return the partitions by table id
    async fn list_by_table_id(&mut self, table_id: TableId) -> Result<Vec<Partition>>;

    /// return all partitions IDs
    async fn list_ids(&mut self) -> Result<Vec<PartitionId>>;

    /// Update the sort key for the partition, setting it to `new_sort_key` iff
    /// the current value matches `old_sort_key`.
    ///
    /// NOTE: it is expected that ONLY the ingesters update sort keys for
    /// existing partitions.
    ///
    /// # Spurious failure
    ///
    /// Implementations are allowed to spuriously return
    /// [`CasFailure::ValueMismatch`] for performance reasons in the presence of
    /// concurrent writers.
    ///
    // TODO: After the sort_key_ids field is converetd into NOT NULL, the implementation of this function
    // must be changed to compare old_sort_key_ids with the existing sort_key_ids instead of
    // comparing old_sort_key with existing sort_key
    async fn cas_sort_key(
        &mut self,
        partition_id: &TransitionPartitionId,
        old_sort_key: Option<Vec<String>>, // todo: remove this old_sort_key
        old_sort_key_ids: Option<SortedColumnSet>,
        new_sort_key: &[&str], //todo: remove this new_sort_key
        new_sort_key_ids: &SortedColumnSet,
    ) -> Result<Partition, CasFailure<(Vec<String>, Option<SortedColumnSet>)>>;

    /// Record an instance of a partition being selected for compaction but compaction was not
    /// completed for the specified reason.
    #[allow(clippy::too_many_arguments)]
    async fn record_skipped_compaction(
        &mut self,
        partition_id: PartitionId,
        reason: &str,
        num_files: usize,
        limit_num_files: usize,
        limit_num_files_first_in_partition: usize,
        estimated_bytes: u64,
        limit_bytes: u64,
    ) -> Result<()>;

    /// Get the record of partitions being skipped.
    async fn get_in_skipped_compactions(
        &mut self,
        partition_id: &[PartitionId],
    ) -> Result<Vec<SkippedCompaction>>;

    /// List the records of compacting a partition being skipped. This is mostly useful for testing.
    async fn list_skipped_compactions(&mut self) -> Result<Vec<SkippedCompaction>>;

    /// Delete the records of skipping a partition being compacted.
    async fn delete_skipped_compactions(
        &mut self,
        partition_id: PartitionId,
    ) -> Result<Option<SkippedCompaction>>;

    /// Return the N most recently created partitions.
    async fn most_recent_n(&mut self, n: usize) -> Result<Vec<Partition>>;

    /// Select partitions with a `new_file_at` value greater than the minimum time value and, if specified, less than
    /// the maximum time value. Both range ends are exclusive; a timestamp exactly equal to either end will _not_ be
    /// included in the results.
    async fn partitions_new_file_between(
        &mut self,
        minimum_time: Timestamp,
        maximum_time: Option<Timestamp>,
    ) -> Result<Vec<PartitionId>>;

    /// Return all partitions that do not have deterministic hash IDs in the catalog. Used in
    /// the ingester's `OldPartitionBloomFilter` to determine whether a catalog query is necessary.
    /// Can be removed when all partitions have hash IDs and support for old-style partitions is no
    /// longer needed.
    async fn list_old_style(&mut self) -> Result<Vec<Partition>>;
}

/// Functions for working with parquet file pointers in the catalog
#[async_trait]
pub trait ParquetFileRepo: Send + Sync {
    /// create the parquet file
    async fn create(&mut self, parquet_file_params: ParquetFileParams) -> Result<ParquetFile>;

    /// List all parquet files in implementation-defined, non-deterministic order.
    ///
    /// This includes files that were marked for deletion.
    ///
    /// This is mostly useful for testing and will likely not succeed in production.
    async fn list_all(&mut self) -> Result<Vec<ParquetFile>>;

    /// Flag all parquet files for deletion that are older than their namespace's retention period.
    async fn flag_for_delete_by_retention(&mut self) -> Result<Vec<ParquetFileId>>;

    /// List all parquet files within a given namespace that are NOT marked as
    /// [`to_delete`](ParquetFile::to_delete).
    async fn list_by_namespace_not_to_delete(
        &mut self,
        namespace_id: NamespaceId,
    ) -> Result<Vec<ParquetFile>>;

    /// List all parquet files within a given table that are NOT marked as
    /// [`to_delete`](ParquetFile::to_delete).
    async fn list_by_table_not_to_delete(&mut self, table_id: TableId) -> Result<Vec<ParquetFile>>;

    /// Delete parquet files that were marked to be deleted earlier than the specified time.
    ///
    /// Returns the deleted IDs only.
    ///
    /// This deletion is limited to a certain (backend-specific) number of files to avoid overlarge
    /// changes. The caller MAY call this method again if the result was NOT empty.
    async fn delete_old_ids_only(&mut self, older_than: Timestamp) -> Result<Vec<ParquetFileId>>;

    /// List parquet files for a given partition that are NOT marked as
    /// [`to_delete`](ParquetFile::to_delete).
    async fn list_by_partition_not_to_delete(
        &mut self,
        partition_id: &TransitionPartitionId,
    ) -> Result<Vec<ParquetFile>>;

    /// Return the parquet file with the given object store id
    // used heavily in tests for verification of catalog state.
    async fn get_by_object_store_id(
        &mut self,
        object_store_id: Uuid,
    ) -> Result<Option<ParquetFile>>;

    /// Test a batch of parquet files exist by object store ids
    async fn exists_by_object_store_id_batch(
        &mut self,
        object_store_ids: Vec<Uuid>,
    ) -> Result<Vec<Uuid>>;

    /// Commit deletions, upgrades and creations in a single transaction.
    ///
    /// Returns IDs of created files.
    async fn create_upgrade_delete(
        &mut self,
        delete: &[ParquetFileId],
        upgrade: &[ParquetFileId],
        create: &[ParquetFileParams],
        target_level: CompactionLevel,
    ) -> Result<Vec<ParquetFileId>>;
}

/// Gets the namespace schema including all tables and columns.
pub async fn get_schema_by_id<R>(
    id: NamespaceId,
    repos: &mut R,
    deleted: SoftDeletedRows,
) -> Result<NamespaceSchema>
where
    R: RepoCollection + ?Sized,
{
    let namespace = repos
        .namespaces()
        .get_by_id(id, deleted)
        .await?
        .context(NamespaceNotFoundByIdSnafu { id })?;

    get_schema_internal(namespace, repos).await
}

/// Gets the namespace schema including all tables and columns.
pub async fn get_schema_by_name<R>(
    name: &str,
    repos: &mut R,
    deleted: SoftDeletedRows,
) -> Result<NamespaceSchema>
where
    R: RepoCollection + ?Sized,
{
    let namespace = repos
        .namespaces()
        .get_by_name(name, deleted)
        .await?
        .context(NamespaceNotFoundByNameSnafu { name })?;

    get_schema_internal(namespace, repos).await
}

async fn get_schema_internal<R>(namespace: Namespace, repos: &mut R) -> Result<NamespaceSchema>
where
    R: RepoCollection + ?Sized,
{
    // get the columns first just in case someone else is creating schema while we're doing this.
    let columns = repos.columns().list_by_namespace_id(namespace.id).await?;
    let tables = repos.tables().list_by_namespace_id(namespace.id).await?;

    let mut namespace = NamespaceSchema::new_empty_from(&namespace);

    let mut table_id_to_schema = BTreeMap::new();
    for t in tables {
        let table_schema = TableSchema::new_empty_from(&t);
        table_id_to_schema.insert(t.id, (t.name, table_schema));
    }

    for c in columns {
        let (_, t) = table_id_to_schema.get_mut(&c.table_id).unwrap();
        t.add_column(c);
    }

    for (_, (table_name, schema)) in table_id_to_schema {
        namespace.tables.insert(table_name, schema);
    }

    Ok(namespace)
}

/// Gets all the table's columns.
pub async fn get_table_columns_by_id<R>(id: TableId, repos: &mut R) -> Result<ColumnsByName>
where
    R: RepoCollection + ?Sized,
{
    let columns = repos.columns().list_by_table_id(id).await?;

    Ok(ColumnsByName::new(columns))
}

/// Fetch all [`NamespaceSchema`] in the catalog.
///
/// This method performs the minimal number of queries needed to build the
/// result set. No table lock is obtained, nor are queries executed within a
/// transaction, but this method does return a point-in-time snapshot of the
/// catalog state.
///
/// # Soft Deletion
///
/// No schemas for soft-deleted namespaces are returned.
pub async fn list_schemas(
    catalog: &dyn Catalog,
) -> Result<impl Iterator<Item = (Namespace, NamespaceSchema)>> {
    let mut repos = catalog.repositories().await;

    // In order to obtain a point-in-time snapshot, first fetch the columns,
    // then the tables, and then resolve the namespace IDs to Namespace in order
    // to construct the schemas.
    //
    // The set of columns returned forms the state snapshot, with the subsequent
    // queries resolving only what is needed to construct schemas for the
    // retrieved columns (ignoring any newly added tables/namespaces since the
    // column snapshot was taken).
    //
    // This approach also tolerates concurrently deleted namespaces, which are
    // simply ignored at the end when joining to the namespace query result.

    // First fetch all the columns - this is the state snapshot of the catalog
    // schemas.
    let columns = repos.columns().list().await?;

    // Construct the set of table IDs these columns belong to.
    let retain_table_ids = columns.iter().map(|c| c.table_id).collect::<HashSet<_>>();

    // Fetch all tables, and filter for those that are needed to construct
    // schemas for "columns" only.
    //
    // Discard any tables that have no columns or have been created since
    // the "columns" snapshot was retrieved, and construct a map of ID->Table.
    let tables = repos
        .tables()
        .list()
        .await?
        .into_iter()
        .filter_map(|t| {
            if !retain_table_ids.contains(&t.id) {
                return None;
            }

            Some((t.id, t))
        })
        .collect::<HashMap<_, _>>();

    // Drop the table ID set as it will not be referenced again.
    drop(retain_table_ids);

    // Do all the I/O to fetch the namespaces in the background, while this
    // thread constructs the NamespaceId->TableSchema map below.
    let namespaces = tokio::spawn(async move {
        repos
            .namespaces()
            .list(SoftDeletedRows::ExcludeDeleted)
            .await
    });

    // A set of tables within a single namespace.
    type NamespaceTables = BTreeMap<String, TableSchema>;

    let mut joined = HashMap::<NamespaceId, NamespaceTables>::default();
    for column in columns {
        // Resolve the table this column references
        let table = tables.get(&column.table_id).expect("no table for column");

        let table_schema = joined
            // Find or create a record in the joined <NamespaceId, Tables> map
            // for this namespace ID.
            .entry(table.namespace_id)
            .or_default()
            // Fetch the schema record for this table, or create an empty one.
            .entry(table.name.clone())
            .or_insert_with(|| TableSchema::new_empty_from(table));

        table_schema.add_column(column);
    }

    // The table map is no longer needed - immediately reclaim the memory.
    drop(tables);

    // Convert the Namespace instances into NamespaceSchema instances.
    let iter = namespaces
        .await
        .expect("namespace list task panicked")?
        .into_iter()
        // Ignore any namespaces that did not exist when the "columns" snapshot
        // was created, or have no tables/columns (and therefore have no entry
        // in "joined").
        .filter_map(move |v| {
            // The catalog call explicitly asked for no soft deleted records.
            assert!(v.deleted_at.is_none());

            let mut ns = NamespaceSchema::new_empty_from(&v);

            ns.tables = joined.remove(&v.id)?;
            Some((v, ns))
        });

    Ok(iter)
}

/// panic if the sort_key and sort_key_ids have different lengths
// TODO: This function will be removed when sort_key is removed from the partition.
// We are still in migration process and this function is used to verify the correctness
// of the migration and discover data corruption asap if any
pub(crate) fn verify_old_sort_keys(
    sort_key: &Option<Vec<String>>,
    sort_key_ids: &Option<SortedColumnSet>,
) {
    match (sort_key, sort_key_ids) {
        (None, None) => {}
        (Some(sort_key), Some(sort_key_ids)) => {
            // panic if sort_key and key_ids have different lengths
            if sort_key.len() != sort_key_ids.len() {
                panic!(
                    "sort_key {:?} and sort_key_ids {:?} are not the same length",
                    sort_key, sort_key_ids
                );
            }
        }
        _ => panic!(
            "sort_key {:?} and sort_key_ids {:?} must both be None or Some",
            sort_key, sort_key_ids
        ),
    }
}

/// panic if sort_key and sort_key_ids have different lengths
pub(crate) fn verify_sort_key_length(sort_key: &[&str], sort_key_ids: &SortedColumnSet) {
    if sort_key.len() != sort_key_ids.len() {
        panic!(
            "sort_key {:?} and sort_key_ids {:?} are not the same length",
            sort_key, sort_key_ids
        );
    }
}

#[cfg(test)]
pub(crate) mod test_helpers {
    use crate::{
        test_helpers::{arbitrary_namespace, arbitrary_parquet_file_params, arbitrary_table},
        validate_or_insert_schema, DEFAULT_MAX_COLUMNS_PER_TABLE, DEFAULT_MAX_TABLES,
    };

    use super::*;
    use ::test_helpers::assert_error;
    use assert_matches::assert_matches;
    use data_types::{ColumnId, CompactionLevel};
    use futures::Future;
    use generated_types::influxdata::iox::partition_template::v1 as proto;
    use metric::{Attributes, DurationHistogram, Metric};
    use std::{collections::BTreeSet, ops::DerefMut, sync::Arc, time::Duration};

    // panic: the sort_key and sort_key_ids have different lengths
    #[test]
    #[should_panic(
        expected = "sort_key [\"time\"] and sort_key_ids SortedColumnSet([ColumnId(1), ColumnId(2)]) are not the same length"
    )]
    fn test_verify_old_sort_keys_different_length() {
        let old_sort_key = Some(vec!["time".to_string()]);
        let old_sort_key_ids = Some(SortedColumnSet::from(vec![1, 2]));
        verify_old_sort_keys(&old_sort_key, &old_sort_key_ids);
    }

    // panic: the sort_key is some and sort_key_ids is none
    #[test]
    #[should_panic(
        expected = "sort_key Some([\"time\"]) and sort_key_ids None must both be None or Some"
    )]
    fn test_verify_old_sort_keys_some_none() {
        let old_sort_key = Some(vec!["time".to_string()]);
        let old_sort_key_ids = None;
        verify_old_sort_keys(&old_sort_key, &old_sort_key_ids);
    }

    // panic: the sort_key is none and sort_key_ids is some
    #[test]
    #[should_panic(
        expected = "sort_key None and sort_key_ids Some(SortedColumnSet([ColumnId(1), ColumnId(2)])) must both be None or Some"
    )]
    fn test_verify_old_sort_keys_none_some() {
        let old_sort_key = None;
        let old_sort_key_ids = Some(SortedColumnSet::from(vec![1, 2]));
        verify_old_sort_keys(&old_sort_key, &old_sort_key_ids);
    }

    #[test]
    fn test_verify_old_sort_keys() {
        let old_sort_key = Some(vec!["whatever".to_string(), "time".to_string()]);
        let old_sort_key_ids = Some(SortedColumnSet::from(vec![1, 2]));
        verify_old_sort_keys(&old_sort_key, &old_sort_key_ids);
    }

    #[test]
    fn test_verify_sort_key_length() {
        let sort_key = vec!["whatever", "time"];
        let sort_key_ids = SortedColumnSet::from(vec![1, 2]);
        verify_sort_key_length(&sort_key, &sort_key_ids);
    }

    #[test]
    #[should_panic(
        expected = "sort_key [\"whatever\", \"time\"] and sort_key_ids SortedColumnSet([ColumnId(1)]) are not the same length"
    )]
    fn test_verify_sort_key_length_different_lens() {
        let sort_key = vec!["whatever", "time"];
        let sort_key_ids = SortedColumnSet::from(vec![1]);
        verify_sort_key_length(&sort_key, &sort_key_ids);
    }

    pub(crate) async fn test_catalog<R, F>(clean_state: R)
    where
        R: Fn() -> F + Send + Sync,
        F: Future<Output = Arc<dyn Catalog>> + Send,
    {
        test_setup(clean_state().await).await;
        test_namespace_soft_deletion(clean_state().await).await;
        test_partitions_new_file_between(clean_state().await).await;
        test_column(clean_state().await).await;
        test_partition(clean_state().await).await;
        test_parquet_file(clean_state().await).await;
        test_parquet_file_delete_broken(clean_state().await).await;
        test_update_to_compaction_level_1(clean_state().await).await;
        test_list_by_partiton_not_to_delete(clean_state().await).await;
        test_list_schemas(clean_state().await).await;
        test_list_schemas_soft_deleted_rows(clean_state().await).await;
        test_delete_namespace(clean_state().await).await;

        let catalog = clean_state().await;
        test_namespace(Arc::clone(&catalog)).await;
        assert_metric_hit(&catalog.metrics(), "namespace_create");

        let catalog = clean_state().await;
        test_table(Arc::clone(&catalog)).await;
        assert_metric_hit(&catalog.metrics(), "table_create");

        let catalog = clean_state().await;
        test_column(Arc::clone(&catalog)).await;
        assert_metric_hit(&catalog.metrics(), "column_create_or_get");

        let catalog = clean_state().await;
        test_partition(Arc::clone(&catalog)).await;
        assert_metric_hit(&catalog.metrics(), "partition_create_or_get");

        let catalog = clean_state().await;
        test_parquet_file(Arc::clone(&catalog)).await;
        assert_metric_hit(&catalog.metrics(), "parquet_create");
    }

    async fn test_setup(catalog: Arc<dyn Catalog>) {
        catalog.setup().await.expect("first catalog setup");
        catalog.setup().await.expect("second catalog setup");
    }

    async fn test_namespace(catalog: Arc<dyn Catalog>) {
        let mut repos = catalog.repositories().await;
        let namespace_name = NamespaceName::new("test_namespace").unwrap();
        let namespace = repos
            .namespaces()
            .create(&namespace_name, None, None, None)
            .await
            .unwrap();
        assert!(namespace.id > NamespaceId::new(0));
        assert_eq!(namespace.name, namespace_name.as_str());
        assert_eq!(
            namespace.partition_template,
            NamespacePartitionTemplateOverride::default()
        );
        let lookup_namespace = repos
            .namespaces()
            .get_by_name(&namespace_name, SoftDeletedRows::ExcludeDeleted)
            .await
            .unwrap()
            .unwrap();
        assert_eq!(namespace, lookup_namespace);

        // Assert default values for service protection limits.
        assert_eq!(namespace.max_tables, DEFAULT_MAX_TABLES);
        assert_eq!(
            namespace.max_columns_per_table,
            DEFAULT_MAX_COLUMNS_PER_TABLE
        );

        let conflict = repos
            .namespaces()
            .create(&namespace_name, None, None, None)
            .await;
        assert!(matches!(
            conflict.unwrap_err(),
            Error::NameExists { name: _ }
        ));

        let found = repos
            .namespaces()
            .get_by_id(namespace.id, SoftDeletedRows::ExcludeDeleted)
            .await
            .unwrap()
            .expect("namespace should be there");
        assert_eq!(namespace, found);

        let not_found = repos
            .namespaces()
            .get_by_id(NamespaceId::new(i64::MAX), SoftDeletedRows::ExcludeDeleted)
            .await
            .unwrap();
        assert!(not_found.is_none());

        let found = repos
            .namespaces()
            .get_by_name(&namespace_name, SoftDeletedRows::ExcludeDeleted)
            .await
            .unwrap()
            .expect("namespace should be there");
        assert_eq!(namespace, found);

        let not_found = repos
            .namespaces()
            .get_by_name("does_not_exist", SoftDeletedRows::ExcludeDeleted)
            .await
            .unwrap();
        assert!(not_found.is_none());

        let namespace2 = arbitrary_namespace(&mut *repos, "test_namespace2").await;
        let mut namespaces = repos
            .namespaces()
            .list(SoftDeletedRows::ExcludeDeleted)
            .await
            .unwrap();
        namespaces.sort_by_key(|ns| ns.name.clone());
        assert_eq!(namespaces, vec![namespace, namespace2]);

        const NEW_TABLE_LIMIT: i32 = 15000;
        let modified = repos
            .namespaces()
            .update_table_limit(namespace_name.as_str(), NEW_TABLE_LIMIT)
            .await
            .expect("namespace should be updateable");
        assert_eq!(NEW_TABLE_LIMIT, modified.max_tables);

        const NEW_COLUMN_LIMIT: i32 = 1500;
        let modified = repos
            .namespaces()
            .update_column_limit(namespace_name.as_str(), NEW_COLUMN_LIMIT)
            .await
            .expect("namespace should be updateable");
        assert_eq!(NEW_COLUMN_LIMIT, modified.max_columns_per_table);

        const NEW_RETENTION_PERIOD_NS: i64 = 5 * 60 * 60 * 1000 * 1000 * 1000;
        let modified = repos
            .namespaces()
            .update_retention_period(namespace_name.as_str(), Some(NEW_RETENTION_PERIOD_NS))
            .await
            .expect("namespace should be updateable");
        assert_eq!(
            NEW_RETENTION_PERIOD_NS,
            modified.retention_period_ns.unwrap()
        );

        let modified = repos
            .namespaces()
            .update_retention_period(namespace_name.as_str(), None)
            .await
            .expect("namespace should be updateable");
        assert!(modified.retention_period_ns.is_none());

        // create namespace with retention period NULL (the default)
        let namespace3 = arbitrary_namespace(&mut *repos, "test_namespace3").await;
        assert!(namespace3.retention_period_ns.is_none());

        // create namespace with retention period
        let namespace4_name = NamespaceName::new("test_namespace4").unwrap();
        let namespace4 = repos
            .namespaces()
            .create(&namespace4_name, None, Some(NEW_RETENTION_PERIOD_NS), None)
            .await
            .expect("namespace with 5-hour retention should be created");
        assert_eq!(
            NEW_RETENTION_PERIOD_NS,
            namespace4.retention_period_ns.unwrap()
        );
        // reset retention period to NULL to avoid affecting later tests
        repos
            .namespaces()
            .update_retention_period(&namespace4_name, None)
            .await
            .expect("namespace should be updateable");

        // create a namespace with a PartitionTemplate other than the default
        let tag_partition_template =
            NamespacePartitionTemplateOverride::try_from(proto::PartitionTemplate {
                parts: vec![proto::TemplatePart {
                    part: Some(proto::template_part::Part::TagValue("tag1".into())),
                }],
            })
            .unwrap();
        let namespace5_name = NamespaceName::new("test_namespace5").unwrap();
        let namespace5 = repos
            .namespaces()
            .create(
                &namespace5_name,
                Some(tag_partition_template.clone()),
                None,
                None,
            )
            .await
            .unwrap();
        assert_eq!(namespace5.partition_template, tag_partition_template);
        let lookup_namespace5 = repos
            .namespaces()
            .get_by_name(&namespace5_name, SoftDeletedRows::ExcludeDeleted)
            .await
            .unwrap()
            .unwrap();
        assert_eq!(namespace5, lookup_namespace5);

        // remove namespace to avoid it from affecting later tests
        repos
            .namespaces()
            .soft_delete("test_namespace")
            .await
            .expect("delete namespace should succeed");
        repos
            .namespaces()
            .soft_delete("test_namespace2")
            .await
            .expect("delete namespace should succeed");
        repos
            .namespaces()
            .soft_delete("test_namespace3")
            .await
            .expect("delete namespace should succeed");
        repos
            .namespaces()
            .soft_delete("test_namespace4")
            .await
            .expect("delete namespace should succeed");
    }

    /// Construct a set of two namespaces:
    ///
    ///  * deleted-ns: marked as soft-deleted
    ///  * active-ns: not marked as deleted
    ///
    /// And assert the expected "soft delete" semantics / correctly filter out
    /// the expected rows for all three states of [`SoftDeletedRows`].
    async fn test_namespace_soft_deletion(catalog: Arc<dyn Catalog>) {
        let mut repos = catalog.repositories().await;

        let deleted_ns = arbitrary_namespace(&mut *repos, "deleted-ns").await;
        let active_ns = arbitrary_namespace(&mut *repos, "active-ns").await;

        // Mark "deleted-ns" as soft-deleted.
        repos.namespaces().soft_delete("deleted-ns").await.unwrap();

        // Which should be idempotent (ignoring the timestamp change - when
        // changing this to "soft delete" it was idempotent, so I am preserving
        // that).
        repos.namespaces().soft_delete("deleted-ns").await.unwrap();

        // Listing should respect soft deletion.
        let got = repos
            .namespaces()
            .list(SoftDeletedRows::AllRows)
            .await
            .unwrap()
            .into_iter()
            .map(|v| v.name);
        assert_string_set_eq(got, ["deleted-ns", "active-ns"]);

        let got = repos
            .namespaces()
            .list(SoftDeletedRows::OnlyDeleted)
            .await
            .unwrap()
            .into_iter()
            .map(|v| v.name);
        assert_string_set_eq(got, ["deleted-ns"]);

        let got = repos
            .namespaces()
            .list(SoftDeletedRows::ExcludeDeleted)
            .await
            .unwrap()
            .into_iter()
            .map(|v| v.name);
        assert_string_set_eq(got, ["active-ns"]);

        // As should get by ID
        let got = repos
            .namespaces()
            .get_by_id(deleted_ns.id, SoftDeletedRows::AllRows)
            .await
            .unwrap()
            .into_iter()
            .map(|v| v.name);
        assert_string_set_eq(got, ["deleted-ns"]);
        let got = repos
            .namespaces()
            .get_by_id(deleted_ns.id, SoftDeletedRows::OnlyDeleted)
            .await
            .unwrap()
            .into_iter()
            .map(|v| {
                assert!(v.deleted_at.is_some());
                v.name
            });
        assert_string_set_eq(got, ["deleted-ns"]);
        let got = repos
            .namespaces()
            .get_by_id(deleted_ns.id, SoftDeletedRows::ExcludeDeleted)
            .await
            .unwrap();
        assert!(got.is_none());
        let got = repos
            .namespaces()
            .get_by_id(active_ns.id, SoftDeletedRows::AllRows)
            .await
            .unwrap()
            .into_iter()
            .map(|v| v.name);
        assert_string_set_eq(got, ["active-ns"]);
        let got = repos
            .namespaces()
            .get_by_id(active_ns.id, SoftDeletedRows::OnlyDeleted)
            .await
            .unwrap();
        assert!(got.is_none());
        let got = repos
            .namespaces()
            .get_by_id(active_ns.id, SoftDeletedRows::ExcludeDeleted)
            .await
            .unwrap()
            .into_iter()
            .map(|v| v.name);
        assert_string_set_eq(got, ["active-ns"]);

        // And get by name
        let got = repos
            .namespaces()
            .get_by_name(&deleted_ns.name, SoftDeletedRows::AllRows)
            .await
            .unwrap()
            .into_iter()
            .map(|v| v.name);
        assert_string_set_eq(got, ["deleted-ns"]);
        let got = repos
            .namespaces()
            .get_by_name(&deleted_ns.name, SoftDeletedRows::OnlyDeleted)
            .await
            .unwrap()
            .into_iter()
            .map(|v| {
                assert!(v.deleted_at.is_some());
                v.name
            });
        assert_string_set_eq(got, ["deleted-ns"]);
        let got = repos
            .namespaces()
            .get_by_name(&deleted_ns.name, SoftDeletedRows::ExcludeDeleted)
            .await
            .unwrap();
        assert!(got.is_none());
        let got = repos
            .namespaces()
            .get_by_name(&active_ns.name, SoftDeletedRows::AllRows)
            .await
            .unwrap()
            .into_iter()
            .map(|v| v.name);
        assert_string_set_eq(got, ["active-ns"]);
        let got = repos
            .namespaces()
            .get_by_name(&active_ns.name, SoftDeletedRows::OnlyDeleted)
            .await
            .unwrap();
        assert!(got.is_none());
        let got = repos
            .namespaces()
            .get_by_name(&active_ns.name, SoftDeletedRows::ExcludeDeleted)
            .await
            .unwrap()
            .into_iter()
            .map(|v| v.name);
        assert_string_set_eq(got, ["active-ns"]);
    }

    // Assert the set of strings "a" is equal to the set "b", tolerating
    // duplicates.
    #[track_caller]
    fn assert_string_set_eq<T, U>(a: impl IntoIterator<Item = T>, b: impl IntoIterator<Item = U>)
    where
        T: Into<String>,
        U: Into<String>,
    {
        let mut a = a.into_iter().map(Into::into).collect::<Vec<String>>();
        a.sort_unstable();
        let mut b = b.into_iter().map(Into::into).collect::<Vec<String>>();
        b.sort_unstable();
        assert_eq!(a, b);
    }

    async fn test_table(catalog: Arc<dyn Catalog>) {
        let mut repos = catalog.repositories().await;
        let namespace = arbitrary_namespace(&mut *repos, "namespace_table_test").await;

        // test we can create a table
        let t = arbitrary_table(&mut *repos, "test_table", &namespace).await;
        assert!(t.id > TableId::new(0));
        assert_eq!(
            t.partition_template,
            TablePartitionTemplateOverride::default()
        );

        // The default template doesn't use any tag values, so no columns need to be created.
        let table_columns = repos.columns().list_by_table_id(t.id).await.unwrap();
        assert!(table_columns.is_empty());

        // test we get an error if we try to create it again
        let err = repos
            .tables()
            .create(
                "test_table",
                TablePartitionTemplateOverride::try_new(None, &namespace.partition_template)
                    .unwrap(),
                namespace.id,
            )
            .await;
        assert_error!(
            err,
            Error::TableNameExists { ref name, namespace_id }
                if name == "test_table" && namespace_id == namespace.id
        );

        // get by id
        assert_eq!(t, repos.tables().get_by_id(t.id).await.unwrap().unwrap());
        assert!(repos
            .tables()
            .get_by_id(TableId::new(i64::MAX))
            .await
            .unwrap()
            .is_none());

        let tables = repos
            .tables()
            .list_by_namespace_id(namespace.id)
            .await
            .unwrap();
        assert_eq!(vec![t.clone()], tables);

        // test we can create a table of the same name in a different namespace
        let namespace2 = arbitrary_namespace(&mut *repos, "two").await;
        assert_ne!(namespace, namespace2);
        let test_table = arbitrary_table(&mut *repos, "test_table", &namespace2).await;
        assert_ne!(t.id, test_table.id);
        assert_eq!(test_table.namespace_id, namespace2.id);

        // test get by namespace and name
        let foo_table = arbitrary_table(&mut *repos, "foo", &namespace2).await;
        assert_eq!(
            repos
                .tables()
                .get_by_namespace_and_name(NamespaceId::new(i64::MAX), "test_table")
                .await
                .unwrap(),
            None
        );
        assert_eq!(
            repos
                .tables()
                .get_by_namespace_and_name(namespace.id, "not_existing")
                .await
                .unwrap(),
            None
        );
        assert_eq!(
            repos
                .tables()
                .get_by_namespace_and_name(namespace.id, "test_table")
                .await
                .unwrap(),
            Some(t.clone())
        );
        assert_eq!(
            repos
                .tables()
                .get_by_namespace_and_name(namespace2.id, "test_table")
                .await
                .unwrap()
                .as_ref(),
            Some(&test_table)
        );
        assert_eq!(
            repos
                .tables()
                .get_by_namespace_and_name(namespace2.id, "foo")
                .await
                .unwrap()
                .as_ref(),
            Some(&foo_table)
        );

        // All tables should be returned by list(), regardless of namespace
        let mut list = repos.tables().list().await.unwrap();
        list.sort_by_key(|t| t.id);
        let mut expected = [t, test_table, foo_table];
        expected.sort_by_key(|t| t.id);
        assert_eq!(&list, &expected);

        // test per-namespace table limits
        let latest = repos
            .namespaces()
            .update_table_limit("namespace_table_test", 1)
            .await
            .expect("namespace should be updateable");
        let err = repos
            .tables()
            .create(
                "definitely_unique",
                TablePartitionTemplateOverride::try_new(None, &latest.partition_template).unwrap(),
                latest.id,
            )
            .await
            .expect_err("should error with table create limit error");
        assert!(matches!(
            err,
            Error::TableCreateLimitError {
                table_name: _,
                namespace_id: _
            }
        ));

        // Create a table with a partition template other than the default
        let custom_table_template = TablePartitionTemplateOverride::try_new(
            Some(proto::PartitionTemplate {
                parts: vec![
                    proto::TemplatePart {
                        part: Some(proto::template_part::Part::TagValue("tag1".into())),
                    },
                    proto::TemplatePart {
                        part: Some(proto::template_part::Part::TimeFormat("year-%Y".into())),
                    },
                    proto::TemplatePart {
                        part: Some(proto::template_part::Part::TagValue("tag2".into())),
                    },
                ],
            }),
            &namespace2.partition_template,
        )
        .unwrap();
        let templated = repos
            .tables()
            .create(
                "use_a_template",
                custom_table_template.clone(),
                namespace2.id,
            )
            .await
            .unwrap();
        assert_eq!(templated.partition_template, custom_table_template);

        // Tag columns should be created for tags used in the template
        let table_columns = repos
            .columns()
            .list_by_table_id(templated.id)
            .await
            .unwrap();
        assert_eq!(table_columns.len(), 2);
        assert!(table_columns.iter().all(|c| c.is_tag()));
        let mut column_names: Vec<_> = table_columns.iter().map(|c| &c.name).collect();
        column_names.sort();
        assert_eq!(column_names, &["tag1", "tag2"]);

        let lookup_templated = repos
            .tables()
            .get_by_namespace_and_name(namespace2.id, "use_a_template")
            .await
            .unwrap()
            .unwrap();
        assert_eq!(templated, lookup_templated);

        // Create a namespace with a partition template other than the default
        let custom_namespace_template =
            NamespacePartitionTemplateOverride::try_from(proto::PartitionTemplate {
                parts: vec![
                    proto::TemplatePart {
                        part: Some(proto::template_part::Part::TagValue("zzz".into())),
                    },
                    proto::TemplatePart {
                        part: Some(proto::template_part::Part::TagValue("aaa".into())),
                    },
                    proto::TemplatePart {
                        part: Some(proto::template_part::Part::TimeFormat("year-%Y".into())),
                    },
                ],
            })
            .unwrap();
        let custom_namespace_name = NamespaceName::new("custom_namespace").unwrap();
        let custom_namespace = repos
            .namespaces()
            .create(
                &custom_namespace_name,
                Some(custom_namespace_template.clone()),
                None,
                None,
            )
            .await
            .unwrap();
        // Create a table without specifying the partition template
        let custom_table_template =
            TablePartitionTemplateOverride::try_new(None, &custom_namespace.partition_template)
                .unwrap();
        let table_templated_by_namespace = repos
            .tables()
            .create(
                "use_namespace_template",
                custom_table_template,
                custom_namespace.id,
            )
            .await
            .unwrap();
        assert_eq!(
            table_templated_by_namespace.partition_template,
            TablePartitionTemplateOverride::try_new(None, &custom_namespace_template).unwrap()
        );

        // Tag columns should be created for tags used in the template
        let table_columns = repos
            .columns()
            .list_by_table_id(table_templated_by_namespace.id)
            .await
            .unwrap();
        assert_eq!(table_columns.len(), 2);
        assert!(table_columns.iter().all(|c| c.is_tag()));
        let mut column_names: Vec<_> = table_columns.iter().map(|c| &c.name).collect();
        column_names.sort();
        assert_eq!(column_names, &["aaa", "zzz"]);

        repos
            .namespaces()
            .soft_delete("namespace_table_test")
            .await
            .expect("delete namespace should succeed");
        repos
            .namespaces()
            .soft_delete("two")
            .await
            .expect("delete namespace should succeed");
    }

    async fn test_column(catalog: Arc<dyn Catalog>) {
        let mut repos = catalog.repositories().await;
        let namespace = arbitrary_namespace(&mut *repos, "namespace_column_test").await;
        let table = arbitrary_table(&mut *repos, "test_table", &namespace).await;
        assert_eq!(table.namespace_id, namespace.id);

        // test we can create or get a column
        let c = repos
            .columns()
            .create_or_get("column_test", table.id, ColumnType::Tag)
            .await
            .unwrap();
        let cc = repos
            .columns()
            .create_or_get("column_test", table.id, ColumnType::Tag)
            .await
            .unwrap();
        assert!(c.id > ColumnId::new(0));
        assert_eq!(c, cc);

        // test that attempting to create an already defined column of a different type returns
        // error
        let err = repos
            .columns()
            .create_or_get("column_test", table.id, ColumnType::U64)
            .await
            .expect_err("should error with wrong column type");
        assert!(matches!(err, Error::ColumnTypeMismatch { .. }));

        // test that we can create a column of the same name under a different table
        let table2 = arbitrary_table(&mut *repos, "test_table_2", &namespace).await;
        let ccc = repos
            .columns()
            .create_or_get("column_test", table2.id, ColumnType::U64)
            .await
            .unwrap();
        assert_ne!(c, ccc);

        let columns = repos
            .columns()
            .list_by_namespace_id(namespace.id)
            .await
            .unwrap();

        let mut want = vec![c.clone(), ccc];
        assert_eq!(want, columns);

        let columns = repos.columns().list_by_table_id(table.id).await.unwrap();

        let want2 = vec![c];
        assert_eq!(want2, columns);

        // Add another tag column into table2
        let c3 = repos
            .columns()
            .create_or_get("b", table2.id, ColumnType::Tag)
            .await
            .unwrap();

        // Listing columns should return all columns in the catalog
        let list = repos.columns().list().await.unwrap();
        want.extend([c3]);
        assert_eq!(list, want);

        // test create_or_get_many_unchecked, below column limit
        let mut columns = HashMap::new();
        columns.insert("column_test", ColumnType::Tag);
        columns.insert("new_column", ColumnType::Tag);
        let table1_columns = repos
            .columns()
            .create_or_get_many_unchecked(table.id, columns)
            .await
            .unwrap();
        let mut table1_column_names: Vec<_> = table1_columns.iter().map(|c| &c.name).collect();
        table1_column_names.sort();
        assert_eq!(table1_column_names, vec!["column_test", "new_column"]);

        // test per-namespace column limits
        repos
            .namespaces()
            .update_column_limit("namespace_column_test", 1)
            .await
            .expect("namespace should be updateable");
        let err = repos
            .columns()
            .create_or_get("definitely unique", table.id, ColumnType::Tag)
            .await
            .expect_err("should error with table create limit error");
        assert!(matches!(
            err,
            Error::ColumnCreateLimitError {
                column_name: _,
                table_id: _,
            }
        ));

        // test per-namespace column limits are NOT enforced with create_or_get_many_unchecked
        let table3 = arbitrary_table(&mut *repos, "test_table_3", &namespace).await;
        let mut columns = HashMap::new();
        columns.insert("apples", ColumnType::Tag);
        columns.insert("oranges", ColumnType::Tag);
        let table3_columns = repos
            .columns()
            .create_or_get_many_unchecked(table3.id, columns)
            .await
            .unwrap();
        let mut table3_column_names: Vec<_> = table3_columns.iter().map(|c| &c.name).collect();
        table3_column_names.sort();
        assert_eq!(table3_column_names, vec!["apples", "oranges"]);

        repos
            .namespaces()
            .soft_delete("namespace_column_test")
            .await
            .expect("delete namespace should succeed");
    }

    async fn test_partition(catalog: Arc<dyn Catalog>) {
        let mut repos = catalog.repositories().await;
        let namespace = arbitrary_namespace(&mut *repos, "namespace_partition_test").await;
        let table = arbitrary_table(&mut *repos, "test_table", &namespace).await;

        let mut created = BTreeMap::new();
        // partition to use
        let partition = repos
            .partitions()
            .create_or_get("foo".into(), table.id)
            .await
            .expect("failed to create partition");
        // Test: sort_key_ids from create_or_get
        assert!(partition.sort_key_ids().unwrap().is_empty());
        created.insert(partition.id, partition.clone());
        // partition to use
        let partition_bar = repos
            .partitions()
            .create_or_get("bar".into(), table.id)
            .await
            .expect("failed to create partition");
        created.insert(partition_bar.id, partition_bar);
        // partition to be skipped later
        let to_skip_partition = repos
            .partitions()
            .create_or_get("asdf".into(), table.id)
            .await
            .unwrap();
        created.insert(to_skip_partition.id, to_skip_partition.clone());
        // partition to be skipped later
        let to_skip_partition_too = repos
            .partitions()
            .create_or_get("asdf too".into(), table.id)
            .await
            .unwrap();
        created.insert(to_skip_partition_too.id, to_skip_partition_too.clone());

        // partitions can be retrieved easily
        let mut created_sorted = created.values().cloned().collect::<Vec<_>>();
        created_sorted.sort_by_key(|p| p.id);
        assert_eq!(
            to_skip_partition,
            repos
                .partitions()
                .get_by_id(to_skip_partition.id)
                .await
                .unwrap()
                .unwrap()
        );
        assert_eq!(
            to_skip_partition,
            repos
                .partitions()
                .get_by_hash_id(to_skip_partition.hash_id().unwrap())
                .await
                .unwrap()
                .unwrap()
        );
        let non_existing_partition_id = PartitionId::new(i64::MAX);
        let non_existing_partition_hash_id =
            PartitionHashId::new(TableId::new(i64::MAX), &PartitionKey::from("arbitrary"));
        assert!(repos
            .partitions()
            .get_by_id(non_existing_partition_id)
            .await
            .unwrap()
            .is_none());
        assert!(repos
            .partitions()
            .get_by_hash_id(&non_existing_partition_hash_id)
            .await
            .unwrap()
            .is_none());
        let mut batch = repos
            .partitions()
            .get_by_id_batch(
                created
                    .keys()
                    .cloned()
                    .chain([non_existing_partition_id])
                    .collect(),
            )
            .await
            .unwrap();
        batch.sort_by_key(|p| p.id);
        assert_eq!(created_sorted, batch);
        // Test: sort_key_ids from get_by_id_batch
        assert!(batch.iter().all(|p| p.sort_key_ids().unwrap().is_empty()));
        let mut batch = repos
            .partitions()
            .get_by_hash_id_batch(
                &created
                    .values()
                    .map(|p| p.hash_id().unwrap())
                    .chain([&non_existing_partition_hash_id])
                    .collect::<Vec<_>>(),
            )
            .await
            .unwrap();
        batch.sort_by_key(|p| p.id);
        // Test: sort_key_ids from get_by_hash_id_batch
        assert!(batch.iter().all(|p| p.sort_key_ids().unwrap().is_empty()));
        assert_eq!(created_sorted, batch);

        let listed = repos
            .partitions()
            .list_by_table_id(table.id)
            .await
            .expect("failed to list partitions")
            .into_iter()
            .map(|v| (v.id, v))
            .collect::<BTreeMap<_, _>>();
        // Test: sort_key_ids from list_by_table_id
        assert!(listed
            .values()
            .all(|p| p.sort_key_ids().unwrap().is_empty()));

        assert_eq!(created, listed);

        let listed = repos
            .partitions()
            .list_ids()
            .await
            .expect("failed to list partitions")
            .into_iter()
            .collect::<BTreeSet<_>>();

        assert_eq!(created.keys().copied().collect::<BTreeSet<_>>(), listed);

        // The code no longer supports creating old-style partitions, so this list is always empty
        // in these tests. See each catalog implementation for tests that insert old-style
        // partitions directly and verify they're returned.
        let old_style = repos.partitions().list_old_style().await.unwrap();
        assert!(
            old_style.is_empty(),
            "Expected no old-style partitions, got {old_style:?}"
        );

        // sort_key should be empty on creation
        assert!(to_skip_partition.sort_key.is_empty());

        // test update_sort_key from None to Some
        let updated_partition = repos
            .partitions()
            .cas_sort_key(
                &to_skip_partition.transition_partition_id(),
                None,
                None,
                &["tag2", "tag1", "time"],
                &SortedColumnSet::from([2, 1, 3]),
            )
            .await
            .unwrap();

        // verify sort key and sort key ids  are updated
        assert_eq!(updated_partition.sort_key, &["tag2", "tag1", "time"]);
        assert_eq!(
            updated_partition.sort_key_ids,
            Some(SortedColumnSet::from([2, 1, 3]))
        );

        // test sort key CAS with an incorrect value
        // non-existing old_sort_key and old_sort_key_ids
        let err = repos
            .partitions()
            .cas_sort_key(
                &to_skip_partition.transition_partition_id(),
                Some(["bananas".to_string()].to_vec()),
                Some(SortedColumnSet::from([1])),
                &["tag2", "tag1", "tag3 , with comma", "time"],
                &SortedColumnSet::from([1, 2, 3, 4]),
            )
            .await
            .expect_err("CAS with incorrect value should fail");
        assert_matches!(err, CasFailure::ValueMismatch((old_sort_key, old_sort_key_ids)) => {
            assert_eq!(old_sort_key, &["tag2", "tag1", "time"]);
            assert_eq!(old_sort_key_ids, Some(SortedColumnSet::from([2, 1, 3])));
        });

        // test getting the new sort key
        let updated_other_partition = repos
            .partitions()
            .get_by_id(to_skip_partition.id)
            .await
            .unwrap()
            .unwrap();
        // still has the old sort key
        assert_eq!(
            updated_other_partition.sort_key,
            vec!["tag2", "tag1", "time"]
        );
        assert_eq!(
            updated_other_partition.sort_key_ids,
            Some(SortedColumnSet::from([2, 1, 3]))
        );

        let updated_other_partition = repos
            .partitions()
            .get_by_hash_id(to_skip_partition.hash_id().unwrap())
            .await
            .unwrap()
            .unwrap();
        assert_eq!(
            updated_other_partition.sort_key,
            vec!["tag2", "tag1", "time"]
        );
        // Test: sort_key_ids from get_by_hash_id
        assert_eq!(
            updated_other_partition.sort_key_ids,
            Some(SortedColumnSet::from([2, 1, 3]))
        );

        // test sort key CAS with no value
        let err = repos
            .partitions()
            .cas_sort_key(
                &to_skip_partition.transition_partition_id(),
                None,
                None,
                &["tag2", "tag1", "tag3 , with comma", "time"],
                &SortedColumnSet::from([1, 2, 3, 4]),
            )
            .await
            .expect_err("CAS with incorrect value should fail");
        assert_matches!(err, CasFailure::ValueMismatch((old_sort_key, old_sort_key_ids)) => {
            assert_eq!(old_sort_key, &["tag2", "tag1", "time"]);
            assert_eq!(old_sort_key_ids, Some(SortedColumnSet::from([2, 1, 3])));
<<<<<<< HEAD
=======
        });

        // test sort key CAS with an incorrect value
        let err = repos
            .partitions()
            .cas_sort_key(
                &to_skip_partition.transition_partition_id(),
                Some(["bananas".to_string()].to_vec()),
                &["tag2", "tag1", "tag3 , with comma", "time"],
                &SortedColumnSet::from([1, 2, 3, 4]),
            )
            .await
            .expect_err("CAS with incorrect value should fail");
        assert_matches!(err, CasFailure::ValueMismatch((old_sort_key, old_sort_key_ids)) => {
            assert_eq!(old_sort_key, &["tag2", "tag1", "time"]);
            assert_eq!(old_sort_key_ids, Some(SortedColumnSet::from([2, 1, 3])));
>>>>>>> 9af06dee
        });

        // test update_sort_key from Some value to Some other value
        let updated_partition = repos
            .partitions()
            .cas_sort_key(
                &to_skip_partition.transition_partition_id(),
                Some(
                    ["tag2", "tag1", "time"]
                        .into_iter()
                        .map(ToString::to_string)
                        .collect(),
                ),
                Some(SortedColumnSet::from([2, 1, 3])),
                &["tag2", "tag1", "tag3 , with comma", "time"],
                &SortedColumnSet::from([2, 1, 4, 3]),
            )
            .await
            .unwrap();
        assert_eq!(
            updated_partition.sort_key,
            vec!["tag2", "tag1", "tag3 , with comma", "time"]
        );
        assert_eq!(
            updated_partition.sort_key_ids,
            Some(SortedColumnSet::from([2, 1, 4, 3]))
        );

        // test getting the new sort key
        let updated_partition = repos
            .partitions()
            .get_by_id(to_skip_partition.id)
            .await
            .unwrap()
            .unwrap();
        assert_eq!(
            updated_partition.sort_key,
            vec!["tag2", "tag1", "tag3 , with comma", "time"]
        );
        assert_eq!(
            updated_partition.sort_key_ids,
            Some(SortedColumnSet::from([2, 1, 4, 3]))
        );

        let updated_partition = repos
            .partitions()
            .get_by_hash_id(to_skip_partition.hash_id().unwrap())
            .await
            .unwrap()
            .unwrap();
        assert_eq!(
            updated_partition.sort_key,
            vec!["tag2", "tag1", "tag3 , with comma", "time"]
        );
        assert_eq!(
            updated_partition.sort_key_ids,
            Some(SortedColumnSet::from([2, 1, 4, 3]))
        );

        // The compactor can log why compaction was skipped
        let skipped_compactions = repos.partitions().list_skipped_compactions().await.unwrap();
        assert!(
            skipped_compactions.is_empty(),
            "Expected no skipped compactions, got: {skipped_compactions:?}"
        );
        repos
            .partitions()
            .record_skipped_compaction(to_skip_partition.id, "I am le tired", 1, 2, 4, 10, 20)
            .await
            .unwrap();
        let skipped_compactions = repos.partitions().list_skipped_compactions().await.unwrap();
        assert_eq!(skipped_compactions.len(), 1);
        assert_eq!(skipped_compactions[0].partition_id, to_skip_partition.id);
        assert_eq!(skipped_compactions[0].reason, "I am le tired");
        assert_eq!(skipped_compactions[0].num_files, 1);
        assert_eq!(skipped_compactions[0].limit_num_files, 2);
        assert_eq!(skipped_compactions[0].estimated_bytes, 10);
        assert_eq!(skipped_compactions[0].limit_bytes, 20);
        //
        let skipped_partition_records = repos
            .partitions()
            .get_in_skipped_compactions(&[to_skip_partition.id])
            .await
            .unwrap();
        assert_eq!(
            skipped_partition_records[0].partition_id,
            to_skip_partition.id
        );
        assert_eq!(skipped_partition_records[0].reason, "I am le tired");

        // Only save the last reason that any particular partition was skipped (really if the
        // partition appears in the skipped compactions, it shouldn't become a compaction candidate
        // again, but race conditions and all that)
        repos
            .partitions()
            .record_skipped_compaction(to_skip_partition.id, "I'm on fire", 11, 12, 24, 110, 120)
            .await
            .unwrap();
        let skipped_compactions = repos.partitions().list_skipped_compactions().await.unwrap();
        assert_eq!(skipped_compactions.len(), 1);
        assert_eq!(skipped_compactions[0].partition_id, to_skip_partition.id);
        assert_eq!(skipped_compactions[0].reason, "I'm on fire");
        assert_eq!(skipped_compactions[0].num_files, 11);
        assert_eq!(skipped_compactions[0].limit_num_files, 12);
        assert_eq!(skipped_compactions[0].estimated_bytes, 110);
        assert_eq!(skipped_compactions[0].limit_bytes, 120);
        //
        let skipped_partition_records = repos
            .partitions()
            .get_in_skipped_compactions(&[to_skip_partition.id])
            .await
            .unwrap();
        assert_eq!(
            skipped_partition_records[0].partition_id,
            to_skip_partition.id
        );
        assert_eq!(skipped_partition_records[0].reason, "I'm on fire");

        // Can receive multiple skipped compactions for different partitions
        repos
            .partitions()
            .record_skipped_compaction(
                to_skip_partition_too.id,
                "I am le tired too",
                1,
                2,
                4,
                10,
                20,
            )
            .await
            .unwrap();
        let skipped_compactions = repos.partitions().list_skipped_compactions().await.unwrap();
        assert_eq!(skipped_compactions.len(), 2);
        assert_eq!(skipped_compactions[0].partition_id, to_skip_partition.id);
        assert_eq!(
            skipped_compactions[1].partition_id,
            to_skip_partition_too.id
        );
        // confirm can fetch subset of skipped compactions (a.k.a. have two, only fetch 1)
        let skipped_partition_records = repos
            .partitions()
            .get_in_skipped_compactions(&[to_skip_partition.id])
            .await
            .unwrap();
        assert_eq!(skipped_partition_records.len(), 1);
        assert_eq!(skipped_compactions[0].partition_id, to_skip_partition.id);
        let skipped_partition_records = repos
            .partitions()
            .get_in_skipped_compactions(&[to_skip_partition_too.id])
            .await
            .unwrap();
        assert_eq!(skipped_partition_records.len(), 1);
        assert_eq!(
            skipped_partition_records[0].partition_id,
            to_skip_partition_too.id
        );
        // confirm can fetch both skipped compactions, and not the unskipped one
        // also confirm will not error on non-existing partition
        let non_existing_partition_id = PartitionId::new(9999);
        let skipped_partition_records = repos
            .partitions()
            .get_in_skipped_compactions(&[
                partition.id,
                to_skip_partition.id,
                to_skip_partition_too.id,
                non_existing_partition_id,
            ])
            .await
            .unwrap();
        assert_eq!(skipped_partition_records.len(), 2);
        assert_eq!(
            skipped_partition_records[0].partition_id,
            to_skip_partition.id
        );
        assert_eq!(
            skipped_partition_records[1].partition_id,
            to_skip_partition_too.id
        );

        // Delete the skipped compactions
        let deleted_skipped_compaction = repos
            .partitions()
            .delete_skipped_compactions(to_skip_partition.id)
            .await
            .unwrap()
            .expect("The skipped compaction should have been returned");
        assert_eq!(
            deleted_skipped_compaction.partition_id,
            to_skip_partition.id
        );
        assert_eq!(deleted_skipped_compaction.reason, "I'm on fire");
        assert_eq!(deleted_skipped_compaction.num_files, 11);
        assert_eq!(deleted_skipped_compaction.limit_num_files, 12);
        assert_eq!(deleted_skipped_compaction.estimated_bytes, 110);
        assert_eq!(deleted_skipped_compaction.limit_bytes, 120);
        //
        let deleted_skipped_compaction = repos
            .partitions()
            .delete_skipped_compactions(to_skip_partition_too.id)
            .await
            .unwrap()
            .expect("The skipped compaction should have been returned");
        assert_eq!(
            deleted_skipped_compaction.partition_id,
            to_skip_partition_too.id
        );
        assert_eq!(deleted_skipped_compaction.reason, "I am le tired too");
        //
        let skipped_partition_records = repos
            .partitions()
            .get_in_skipped_compactions(&[to_skip_partition.id])
            .await
            .unwrap();
        assert!(skipped_partition_records.is_empty());

        let not_deleted_skipped_compaction = repos
            .partitions()
            .delete_skipped_compactions(to_skip_partition.id)
            .await
            .unwrap();

        assert!(
            not_deleted_skipped_compaction.is_none(),
            "There should be no skipped compation",
        );

        let skipped_compactions = repos.partitions().list_skipped_compactions().await.unwrap();
        assert!(
            skipped_compactions.is_empty(),
            "Expected no skipped compactions, got: {skipped_compactions:?}"
        );

        let recent = repos
            .partitions()
            .most_recent_n(10)
            .await
            .expect("should list most recent");
        assert_eq!(recent.len(), 4);

        // Test: sort_key_ids from most_recent_n
        // Only the second one has vallues, the other 3 are empty
        let empty_vec_string: Vec<String> = vec![];
        assert_eq!(recent[0].sort_key, empty_vec_string);
        assert_eq!(recent[0].sort_key_ids, Some(SortedColumnSet::from(vec![])));

        assert_eq!(
            recent[1].sort_key,
            vec![
                "tag2".to_string(),
                "tag1".to_string(),
                "tag3 , with comma".to_string(),
                "time".to_string()
            ]
        );
        assert_eq!(
            recent[1].sort_key_ids,
            Some(SortedColumnSet::from(vec![2, 1, 4, 3]))
        );

        assert_eq!(recent[2].sort_key, empty_vec_string);
        assert_eq!(recent[2].sort_key_ids, Some(SortedColumnSet::from(vec![])));

        assert_eq!(recent[3].sort_key, empty_vec_string);
        assert_eq!(recent[3].sort_key_ids, Some(SortedColumnSet::from(vec![])));

        let recent = repos
            .partitions()
            .most_recent_n(4)
            .await
            .expect("should list most recent");
        assert_eq!(recent.len(), 4); // no off by one error

        let recent = repos
            .partitions()
            .most_recent_n(2)
            .await
            .expect("should list most recent");
        assert_eq!(recent.len(), 2);

        repos
            .namespaces()
            .soft_delete("namespace_partition_test")
            .await
            .expect("delete namespace should succeed");
    }

    /// tests many interactions with the catalog and parquet files. See the individual conditions
    /// herein
    async fn test_parquet_file(catalog: Arc<dyn Catalog>) {
        let mut repos = catalog.repositories().await;
        let namespace = arbitrary_namespace(&mut *repos, "namespace_parquet_file_test").await;
        let table = arbitrary_table(&mut *repos, "test_table", &namespace).await;
        let other_table = arbitrary_table(&mut *repos, "other", &namespace).await;
        let partition = repos
            .partitions()
            .create_or_get("one".into(), table.id)
            .await
            .unwrap();
        let other_partition = repos
            .partitions()
            .create_or_get("one".into(), other_table.id)
            .await
            .unwrap();

        let parquet_file_params = arbitrary_parquet_file_params(&namespace, &table, &partition);
        let parquet_file = repos
            .parquet_files()
            .create(parquet_file_params.clone())
            .await
            .unwrap();

        // verify we can get it by its object store id
        let pfg = repos
            .parquet_files()
            .get_by_object_store_id(parquet_file.object_store_id)
            .await
            .unwrap();
        assert_eq!(parquet_file, pfg.unwrap());

        // verify that trying to create a file with the same UUID throws an error
        let err = repos
            .parquet_files()
            .create(parquet_file_params.clone())
            .await
            .unwrap_err();
        assert!(matches!(err, Error::FileExists { object_store_id: _ }));

        let other_params = ParquetFileParams {
            table_id: other_partition.table_id,
            partition_id: other_partition.transition_partition_id(),
            object_store_id: Uuid::new_v4(),
            min_time: Timestamp::new(50),
            max_time: Timestamp::new(60),
            ..parquet_file_params.clone()
        };
        let other_file = repos.parquet_files().create(other_params).await.unwrap();

        let exist_id = parquet_file.id;
        let non_exist_id = ParquetFileId::new(other_file.id.get() + 10);
        // make sure exists_id != non_exist_id
        assert_ne!(exist_id, non_exist_id);

        // verify that to_delete is initially set to null and the file does not get deleted
        assert!(parquet_file.to_delete.is_none());
        let older_than = Timestamp::new(
            (catalog.time_provider().now() + Duration::from_secs(100)).timestamp_nanos(),
        );
        let deleted = repos
            .parquet_files()
            .delete_old_ids_only(older_than)
            .await
            .unwrap();
        assert!(deleted.is_empty());

        // test list_all that includes soft-deleted file
        // at this time the file is not soft-deleted yet and will be included in the returned list
        let files = repos.parquet_files().list_all().await.unwrap();
        assert_eq!(files.len(), 2);

        // verify to_delete can be updated to a timestamp
        repos
            .parquet_files()
            .create_upgrade_delete(&[parquet_file.id], &[], &[], CompactionLevel::Initial)
            .await
            .unwrap();

        // test list_all that includes soft-deleted file
        // at this time the file is soft-deleted and will be included in the returned list
        let files = repos.parquet_files().list_all().await.unwrap();
        assert_eq!(files.len(), 2);
        let marked_deleted = files
            .iter()
            .find(|f| f.to_delete.is_some())
            .cloned()
            .unwrap();

        // File is not deleted if it was marked to be deleted after the specified time
        let before_deleted = Timestamp::new(
            (catalog.time_provider().now() - Duration::from_secs(100)).timestamp_nanos(),
        );
        let deleted = repos
            .parquet_files()
            .delete_old_ids_only(before_deleted)
            .await
            .unwrap();
        assert!(deleted.is_empty());

        // test list_all that includes soft-deleted file
        // at this time the file is not actually hard deleted yet and stay as soft deleted
        // and will be returned in the list
        let files = repos.parquet_files().list_all().await.unwrap();
        assert_eq!(files.len(), 2);

        // File is deleted if it was marked to be deleted before the specified time
        let deleted = repos
            .parquet_files()
            .delete_old_ids_only(older_than)
            .await
            .unwrap();
        assert_eq!(deleted.len(), 1);
        assert_eq!(marked_deleted.id, deleted[0]);

        // test list_all that includes soft-deleted file
        // at this time the file is hard deleted -> the returned list is empty
        let files = repos.parquet_files().list_all().await.unwrap();
        assert_eq!(files.len(), 1);

        // test list_by_table_not_to_delete
        let files = repos
            .parquet_files()
            .list_by_table_not_to_delete(table.id)
            .await
            .unwrap();
        assert_eq!(files, vec![]);
        let files = repos
            .parquet_files()
            .list_by_table_not_to_delete(other_table.id)
            .await
            .unwrap();
        assert_eq!(files, vec![other_file.clone()]);

        // test list_all
        let files = repos.parquet_files().list_all().await.unwrap();
        assert_eq!(vec![other_file.clone()], files);

        // test list_by_namespace_not_to_delete
        let namespace2 = arbitrary_namespace(&mut *repos, "namespace_parquet_file_test1").await;
        let table2 = arbitrary_table(&mut *repos, "test_table2", &namespace2).await;
        let partition2 = repos
            .partitions()
            .create_or_get("foo".into(), table2.id)
            .await
            .unwrap();
        let files = repos
            .parquet_files()
            .list_by_namespace_not_to_delete(namespace2.id)
            .await
            .unwrap();
        assert!(files.is_empty());

        let f1_params = ParquetFileParams {
            table_id: partition2.table_id,
            partition_id: partition2.transition_partition_id(),
            object_store_id: Uuid::new_v4(),
            min_time: Timestamp::new(1),
            max_time: Timestamp::new(10),
            ..parquet_file_params
        };
        let f1 = repos
            .parquet_files()
            .create(f1_params.clone())
            .await
            .unwrap();

        let f2_params = ParquetFileParams {
            object_store_id: Uuid::new_v4(),
            min_time: Timestamp::new(50),
            max_time: Timestamp::new(60),
            ..f1_params.clone()
        };
        let f2 = repos
            .parquet_files()
            .create(f2_params.clone())
            .await
            .unwrap();
        let files = repos
            .parquet_files()
            .list_by_namespace_not_to_delete(namespace2.id)
            .await
            .unwrap();
        assert_eq!(vec![f1.clone(), f2.clone()], files);

        let f3_params = ParquetFileParams {
            object_store_id: Uuid::new_v4(),
            min_time: Timestamp::new(50),
            max_time: Timestamp::new(60),
            ..f2_params
        };
        let f3 = repos
            .parquet_files()
            .create(f3_params.clone())
            .await
            .unwrap();
        let files = repos
            .parquet_files()
            .list_by_namespace_not_to_delete(namespace2.id)
            .await
            .unwrap();
        assert_eq!(vec![f1.clone(), f2.clone(), f3.clone()], files);

        repos
            .parquet_files()
            .create_upgrade_delete(&[f2.id], &[], &[], CompactionLevel::Initial)
            .await
            .unwrap();
        let files = repos
            .parquet_files()
            .list_by_namespace_not_to_delete(namespace2.id)
            .await
            .unwrap();
        assert_eq!(vec![f1.clone(), f3.clone()], files);

        let files = repos
            .parquet_files()
            .list_by_namespace_not_to_delete(NamespaceId::new(i64::MAX))
            .await
            .unwrap();
        assert!(files.is_empty());

        // test delete_old_ids_only
        let older_than = Timestamp::new(
            (catalog.time_provider().now() + Duration::from_secs(100)).timestamp_nanos(),
        );
        let ids = repos
            .parquet_files()
            .delete_old_ids_only(older_than)
            .await
            .unwrap();
        assert_eq!(ids.len(), 1);

        // test retention-based flagging for deletion
        // Since mem catalog has default retention 1 hour, let us first set it to 0 means infinite
        let namespaces = repos
            .namespaces()
            .list(SoftDeletedRows::AllRows)
            .await
            .expect("listing namespaces");
        for namespace in namespaces {
            repos
                .namespaces()
                .update_retention_period(&namespace.name, None) // infinite
                .await
                .unwrap();
        }

        // 1. with no retention period set on the ns, nothing should get flagged
        let ids = repos
            .parquet_files()
            .flag_for_delete_by_retention()
            .await
            .unwrap();
        assert!(ids.is_empty());
        // 2. set ns retention period to one hour then create some files before and after and
        //    ensure correct files get deleted
        repos
            .namespaces()
            .update_retention_period(&namespace.name, Some(60 * 60 * 1_000_000_000)) // 1 hour
            .await
            .unwrap();
        let f4_params = ParquetFileParams {
            object_store_id: Uuid::new_v4(),
            max_time: Timestamp::new(
                // a bit over an hour ago
                (catalog.time_provider().now() - Duration::from_secs(60 * 65)).timestamp_nanos(),
            ),
            ..f3_params
        };
        let f4 = repos
            .parquet_files()
            .create(f4_params.clone())
            .await
            .unwrap();
        let f5_params = ParquetFileParams {
            object_store_id: Uuid::new_v4(),
            max_time: Timestamp::new(
                // a bit under an hour ago
                (catalog.time_provider().now() - Duration::from_secs(60 * 55)).timestamp_nanos(),
            ),
            ..f4_params
        };
        let f5 = repos
            .parquet_files()
            .create(f5_params.clone())
            .await
            .unwrap();
        let ids = repos
            .parquet_files()
            .flag_for_delete_by_retention()
            .await
            .unwrap();
        assert!(ids.len() > 1); // it's also going to flag f1, f2 & f3 because they have low max
                                // timestamps but i don't want this test to be brittle if those
                                // values change so i'm not asserting len == 4
        let f4 = repos
            .parquet_files()
            .get_by_object_store_id(f4.object_store_id)
            .await
            .unwrap()
            .unwrap();
        assert_matches!(f4.to_delete, Some(_)); // f4 is > 1hr old
        let f5 = repos
            .parquet_files()
            .get_by_object_store_id(f5.object_store_id)
            .await
            .unwrap()
            .unwrap();
        assert_matches!(f5.to_delete, None); // f5 is < 1hr old

        // call flag_for_delete_by_retention() again and nothing should be flagged because they've
        // already been flagged
        let ids = repos
            .parquet_files()
            .flag_for_delete_by_retention()
            .await
            .unwrap();
        assert!(ids.is_empty());

        // test that flag_for_delete_by_retention respects UPDATE LIMIT
        // create limit + the meaning of life parquet files that are all older than the retention (>1hr)
        const LIMIT: usize = 1000;
        const MOL: usize = 42;
        for _ in 0..LIMIT + MOL {
            let params = ParquetFileParams {
                object_store_id: Uuid::new_v4(),
                max_time: Timestamp::new(
                    // a bit over an hour ago
                    (catalog.time_provider().now() - Duration::from_secs(60 * 65))
                        .timestamp_nanos(),
                ),
                ..f1_params.clone()
            };
            repos.parquet_files().create(params.clone()).await.unwrap();
        }
        let ids = repos
            .parquet_files()
            .flag_for_delete_by_retention()
            .await
            .unwrap();
        assert_eq!(ids.len(), LIMIT);
        let ids = repos
            .parquet_files()
            .flag_for_delete_by_retention()
            .await
            .unwrap();
        assert_eq!(ids.len(), MOL); // second call took remainder
        let ids = repos
            .parquet_files()
            .flag_for_delete_by_retention()
            .await
            .unwrap();
        assert_eq!(ids.len(), 0); // none left

        // test create_update_delete
        let f6_params = ParquetFileParams {
            object_store_id: Uuid::new_v4(),
            ..f5_params
        };
        let f1_uuid = f1.object_store_id;
        let f5_uuid = f5.object_store_id;
        let cud = repos
            .parquet_files()
            .create_upgrade_delete(
                &[f5.id],
                &[f1.id],
                &[f6_params.clone()],
                CompactionLevel::Final,
            )
            .await
            .unwrap();

        assert_eq!(cud.len(), 1);
        let f5_delete = repos
            .parquet_files()
            .get_by_object_store_id(f5_uuid)
            .await
            .unwrap()
            .unwrap();
        assert_matches!(f5_delete.to_delete, Some(_));

        let f1_compaction_level = repos
            .parquet_files()
            .get_by_object_store_id(f1_uuid)
            .await
            .unwrap()
            .unwrap();
        assert_matches!(f1_compaction_level.compaction_level, CompactionLevel::Final);

        let f6 = repos
            .parquet_files()
            .get_by_object_store_id(f6_params.object_store_id)
            .await
            .unwrap()
            .unwrap();

        let f6_uuid = f6.object_store_id;

        // test create_update_delete transaction (rollsback because f6 already exists)
        let cud = repos
            .parquet_files()
            .create_upgrade_delete(
                &[f5.id],
                &[f2.id],
                &[f6_params.clone()],
                CompactionLevel::Final,
            )
            .await;

        assert_matches!(
            cud,
            Err(Error::FileExists {
                object_store_id
            }) if object_store_id == f6_params.object_store_id
        );

        let f6_not_delete = repos
            .parquet_files()
            .get_by_object_store_id(f6_uuid)
            .await
            .unwrap()
            .unwrap();
        assert_matches!(f6_not_delete.to_delete, None);

        // test exists_by_object_store_id_batch returns parquet files by object store id
        let does_not_exist = Uuid::new_v4();
        let mut present = repos
            .parquet_files()
            .exists_by_object_store_id_batch(vec![f6_uuid, f1_uuid, does_not_exist])
            .await
            .unwrap();
        assert_eq!(present.len(), 2);
        let mut expected = vec![f6_uuid, f1_uuid];
        present.sort();
        expected.sort();
        assert_eq!(present, expected);
    }

    async fn test_parquet_file_delete_broken(catalog: Arc<dyn Catalog>) {
        let mut repos = catalog.repositories().await;
        let namespace_1 = arbitrary_namespace(&mut *repos, "retention_broken_1").await;
        let namespace_2 = repos
            .namespaces()
            .create(
                &NamespaceName::new("retention_broken_2").unwrap(),
                None,
                Some(1),
                None,
            )
            .await
            .unwrap();
        let table_1 = arbitrary_table(&mut *repos, "test_table", &namespace_1).await;
        let table_2 = arbitrary_table(&mut *repos, "test_table", &namespace_2).await;
        let partition_1 = repos
            .partitions()
            .create_or_get("one".into(), table_1.id)
            .await
            .unwrap();
        let partition_2 = repos
            .partitions()
            .create_or_get("one".into(), table_2.id)
            .await
            .unwrap();

        let parquet_file_params_1 =
            arbitrary_parquet_file_params(&namespace_1, &table_1, &partition_1);
        let parquet_file_params_2 =
            arbitrary_parquet_file_params(&namespace_2, &table_2, &partition_2);
        let _parquet_file_1 = repos
            .parquet_files()
            .create(parquet_file_params_1)
            .await
            .unwrap();
        let parquet_file_2 = repos
            .parquet_files()
            .create(parquet_file_params_2)
            .await
            .unwrap();

        let ids = repos
            .parquet_files()
            .flag_for_delete_by_retention()
            .await
            .unwrap();
        assert_eq!(ids, vec![parquet_file_2.id]);
    }

    async fn test_partitions_new_file_between(catalog: Arc<dyn Catalog>) {
        let mut repos = catalog.repositories().await;
        let namespace = arbitrary_namespace(&mut *repos, "test_partitions_new_file_between").await;
        let table =
            arbitrary_table(&mut *repos, "test_table_for_new_file_between", &namespace).await;

        // param for the tests
        let time_now = Timestamp::from(catalog.time_provider().now());
        let time_one_hour_ago = Timestamp::from(catalog.time_provider().hours_ago(1));
        let time_two_hour_ago = Timestamp::from(catalog.time_provider().hours_ago(2));
        let time_three_hour_ago = Timestamp::from(catalog.time_provider().hours_ago(3));
        let time_five_hour_ago = Timestamp::from(catalog.time_provider().hours_ago(5));
        let time_six_hour_ago = Timestamp::from(catalog.time_provider().hours_ago(6));

        // Db has no partitions
        let partitions = repos
            .partitions()
            .partitions_new_file_between(time_two_hour_ago, None)
            .await
            .unwrap();
        assert!(partitions.is_empty());

        // -----------------
        // PARTITION one
        // The DB has 1 partition but it does not have any file
        let partition1 = repos
            .partitions()
            .create_or_get("one".into(), table.id)
            .await
            .unwrap();
        let partitions = repos
            .partitions()
            .partitions_new_file_between(time_two_hour_ago, None)
            .await
            .unwrap();
        assert!(partitions.is_empty());

        // create files for partition one
        let parquet_file_params = arbitrary_parquet_file_params(&namespace, &table, &partition1);

        // create a deleted L0 file that was created 3 hours ago
        let delete_l0_file = repos
            .parquet_files()
            .create(parquet_file_params.clone())
            .await
            .unwrap();
        repos
            .parquet_files()
            .create_upgrade_delete(&[delete_l0_file.id], &[], &[], CompactionLevel::Initial)
            .await
            .unwrap();
        let partitions = repos
            .partitions()
            .partitions_new_file_between(time_two_hour_ago, None)
            .await
            .unwrap();
        assert!(partitions.is_empty());
        let partitions = repos
            .partitions()
            .partitions_new_file_between(time_two_hour_ago, Some(time_one_hour_ago))
            .await
            .unwrap();
        assert!(partitions.is_empty());
        let partitions = repos
            .partitions()
            .partitions_new_file_between(time_three_hour_ago, Some(time_one_hour_ago))
            .await
            .unwrap();
        assert!(partitions.is_empty());

        // create a deleted L0 file that was created 1 hour ago
        let l0_one_hour_ago_file_params = ParquetFileParams {
            object_store_id: Uuid::new_v4(),
            created_at: time_one_hour_ago,
            ..parquet_file_params.clone()
        };
        repos
            .parquet_files()
            .create(l0_one_hour_ago_file_params.clone())
            .await
            .unwrap();
        // partition one should be returned
        let partitions = repos
            .partitions()
            .partitions_new_file_between(time_two_hour_ago, None)
            .await
            .unwrap();
        assert_eq!(partitions.len(), 1);
        assert_eq!(partitions[0], partition1.id);
        let partitions = repos
            .partitions()
            .partitions_new_file_between(time_two_hour_ago, Some(time_now))
            .await
            .unwrap();
        assert_eq!(partitions.len(), 1);
        assert_eq!(partitions[0], partition1.id);
        let partitions = repos
            .partitions()
            .partitions_new_file_between(time_three_hour_ago, Some(time_now))
            .await
            .unwrap();
        assert_eq!(partitions.len(), 1);
        assert_eq!(partitions[0], partition1.id);
        let partitions = repos
            .partitions()
            .partitions_new_file_between(time_three_hour_ago, Some(time_two_hour_ago))
            .await
            .unwrap();
        assert!(partitions.is_empty());

        // -----------------
        // PARTITION two
        // Partition two without any file
        let partition2 = repos
            .partitions()
            .create_or_get("two".into(), table.id)
            .await
            .unwrap();
        // should return partition one only
        let partitions = repos
            .partitions()
            .partitions_new_file_between(time_two_hour_ago, None)
            .await
            .unwrap();
        assert_eq!(partitions.len(), 1);
        assert_eq!(partitions[0], partition1.id);
        let partitions = repos
            .partitions()
            .partitions_new_file_between(time_three_hour_ago, Some(time_now))
            .await
            .unwrap();
        assert_eq!(partitions.len(), 1);
        assert_eq!(partitions[0], partition1.id);

        // Add a L0 file created 5 hours ago
        let l0_five_hour_ago_file_params = ParquetFileParams {
            object_store_id: Uuid::new_v4(),
            created_at: time_five_hour_ago,
            partition_id: partition2.transition_partition_id(),
            ..parquet_file_params.clone()
        };
        repos
            .parquet_files()
            .create(l0_five_hour_ago_file_params.clone())
            .await
            .unwrap();
        // still return partition one only
        let partitions = repos
            .partitions()
            .partitions_new_file_between(time_two_hour_ago, None)
            .await
            .unwrap();
        assert_eq!(partitions.len(), 1);
        assert_eq!(partitions[0], partition1.id);
        let partitions = repos
            .partitions()
            .partitions_new_file_between(time_three_hour_ago, Some(time_now))
            .await
            .unwrap();
        assert_eq!(partitions.len(), 1);
        assert_eq!(partitions[0], partition1.id);
        let partitions = repos
            .partitions()
            .partitions_new_file_between(time_three_hour_ago, Some(time_now))
            .await
            .unwrap();
        assert_eq!(partitions.len(), 1);
        assert_eq!(partitions[0], partition1.id);
        // Between six and three hours ago, return only partition 2
        let partitions = repos
            .partitions()
            .partitions_new_file_between(time_six_hour_ago, Some(time_three_hour_ago))
            .await
            .unwrap();
        assert_eq!(partitions.len(), 1);
        assert_eq!(partitions[0], partition2.id);

        // Add an L1 file created just now
        let l1_file_params = ParquetFileParams {
            object_store_id: Uuid::new_v4(),
            created_at: time_now,
            partition_id: partition2.transition_partition_id(),
            compaction_level: CompactionLevel::FileNonOverlapped,
            ..parquet_file_params.clone()
        };
        repos
            .parquet_files()
            .create(l1_file_params.clone())
            .await
            .unwrap();
        // should return both partitions
        let mut partitions = repos
            .partitions()
            .partitions_new_file_between(time_two_hour_ago, None)
            .await
            .unwrap();
        assert_eq!(partitions.len(), 2);
        partitions.sort();
        assert_eq!(partitions[0], partition1.id);
        assert_eq!(partitions[1], partition2.id);
        // Only return partition1: the creation time must be strictly less than the maximum time,
        // not equal
        let mut partitions = repos
            .partitions()
            .partitions_new_file_between(time_three_hour_ago, Some(time_now))
            .await
            .unwrap();
        assert_eq!(partitions.len(), 1);
        partitions.sort();
        assert_eq!(partitions[0], partition1.id);
        // Between six and three hours ago, return none
        let partitions = repos
            .partitions()
            .partitions_new_file_between(time_six_hour_ago, Some(time_three_hour_ago))
            .await
            .unwrap();
        assert!(partitions.is_empty());

        // -----------------
        // PARTITION three
        // Partition three without any file
        let partition3 = repos
            .partitions()
            .create_or_get("three".into(), table.id)
            .await
            .unwrap();
        // should return partition one and two only
        let mut partitions = repos
            .partitions()
            .partitions_new_file_between(time_two_hour_ago, None)
            .await
            .unwrap();
        assert_eq!(partitions.len(), 2);
        partitions.sort();
        assert_eq!(partitions[0], partition1.id);
        assert_eq!(partitions[1], partition2.id);
        // Only return partition1: the creation time must be strictly less than the maximum time,
        // not equal
        let partitions = repos
            .partitions()
            .partitions_new_file_between(time_three_hour_ago, Some(time_now))
            .await
            .unwrap();
        assert_eq!(partitions.len(), 1);
        assert_eq!(partitions[0], partition1.id);
        // When the maximum time is greater than the creation time of partition2, return it
        let mut partitions = repos
            .partitions()
            .partitions_new_file_between(time_three_hour_ago, Some(time_now + 1))
            .await
            .unwrap();
        assert_eq!(partitions.len(), 2);
        partitions.sort();
        assert_eq!(partitions[0], partition1.id);
        assert_eq!(partitions[1], partition2.id);
        // Between six and three hours ago, return none
        let partitions = repos
            .partitions()
            .partitions_new_file_between(time_six_hour_ago, Some(time_three_hour_ago))
            .await
            .unwrap();
        assert!(partitions.is_empty());

        // Add an L2 file created just now for partition three
        let l2_file_params = ParquetFileParams {
            object_store_id: Uuid::new_v4(),
            created_at: time_now,
            partition_id: partition3.transition_partition_id(),
            compaction_level: CompactionLevel::Final,
            ..parquet_file_params.clone()
        };
        repos
            .parquet_files()
            .create(l2_file_params.clone())
            .await
            .unwrap();
        // now should return partition one two and three
        let mut partitions = repos
            .partitions()
            .partitions_new_file_between(time_two_hour_ago, None)
            .await
            .unwrap();
        assert_eq!(partitions.len(), 3);
        partitions.sort();
        assert_eq!(partitions[0], partition1.id);
        assert_eq!(partitions[1], partition2.id);
        assert_eq!(partitions[2], partition3.id);
        // Only return partition1: the creation time must be strictly less than the maximum time,
        // not equal
        let partitions = repos
            .partitions()
            .partitions_new_file_between(time_three_hour_ago, Some(time_now))
            .await
            .unwrap();
        assert_eq!(partitions.len(), 1);
        assert_eq!(partitions[0], partition1.id);
        // Between six and three hours ago, return none
        let partitions = repos
            .partitions()
            .partitions_new_file_between(time_six_hour_ago, Some(time_three_hour_ago))
            .await
            .unwrap();
        assert!(partitions.is_empty());

        // add an L0 file created one hour ago for partition three
        let l0_one_hour_ago_file_params = ParquetFileParams {
            object_store_id: Uuid::new_v4(),
            created_at: time_one_hour_ago,
            partition_id: partition3.transition_partition_id(),
            ..parquet_file_params.clone()
        };
        repos
            .parquet_files()
            .create(l0_one_hour_ago_file_params.clone())
            .await
            .unwrap();
        // should return all partitions
        let mut partitions = repos
            .partitions()
            .partitions_new_file_between(time_two_hour_ago, None)
            .await
            .unwrap();
        assert_eq!(partitions.len(), 3);
        partitions.sort();
        assert_eq!(partitions[0], partition1.id);
        assert_eq!(partitions[1], partition2.id);
        assert_eq!(partitions[2], partition3.id);
        // Only return partitions 1 and 3; 2 was created just now
        let mut partitions = repos
            .partitions()
            .partitions_new_file_between(time_three_hour_ago, Some(time_now))
            .await
            .unwrap();
        assert_eq!(partitions.len(), 2);
        partitions.sort();
        assert_eq!(partitions[0], partition1.id);
        assert_eq!(partitions[1], partition3.id);
        // Between six and three hours ago, return none
        let partitions = repos
            .partitions()
            .partitions_new_file_between(time_six_hour_ago, Some(time_three_hour_ago))
            .await
            .unwrap();
        assert!(partitions.is_empty());
    }

    async fn test_list_by_partiton_not_to_delete(catalog: Arc<dyn Catalog>) {
        let mut repos = catalog.repositories().await;
        let namespace = arbitrary_namespace(
            &mut *repos,
            "namespace_parquet_file_test_list_by_partiton_not_to_delete",
        )
        .await;
        let table = arbitrary_table(&mut *repos, "test_table", &namespace).await;

        let partition = repos
            .partitions()
            .create_or_get("test_list_by_partiton_not_to_delete_one".into(), table.id)
            .await
            .unwrap();
        let partition2 = repos
            .partitions()
            .create_or_get("test_list_by_partiton_not_to_delete_two".into(), table.id)
            .await
            .unwrap();

        let parquet_file_params = arbitrary_parquet_file_params(&namespace, &table, &partition);

        let parquet_file = repos
            .parquet_files()
            .create(parquet_file_params.clone())
            .await
            .unwrap();
        let delete_file_params = ParquetFileParams {
            object_store_id: Uuid::new_v4(),
            ..parquet_file_params.clone()
        };
        let delete_file = repos
            .parquet_files()
            .create(delete_file_params)
            .await
            .unwrap();
        repos
            .parquet_files()
            .create_upgrade_delete(&[delete_file.id], &[], &[], CompactionLevel::Initial)
            .await
            .unwrap();
        let level1_file_params = ParquetFileParams {
            object_store_id: Uuid::new_v4(),
            ..parquet_file_params.clone()
        };
        let mut level1_file = repos
            .parquet_files()
            .create(level1_file_params)
            .await
            .unwrap();
        repos
            .parquet_files()
            .create_upgrade_delete(
                &[],
                &[level1_file.id],
                &[],
                CompactionLevel::FileNonOverlapped,
            )
            .await
            .unwrap();
        level1_file.compaction_level = CompactionLevel::FileNonOverlapped;

        let other_partition_params = ParquetFileParams {
            partition_id: partition2.transition_partition_id(),
            object_store_id: Uuid::new_v4(),
            ..parquet_file_params.clone()
        };
        let _partition2_file = repos
            .parquet_files()
            .create(other_partition_params)
            .await
            .unwrap();

        let files = repos
            .parquet_files()
            .list_by_partition_not_to_delete(&partition.transition_partition_id())
            .await
            .unwrap();
        assert_eq!(files.len(), 2);

        let mut file_ids: Vec<_> = files.into_iter().map(|f| f.id).collect();
        file_ids.sort();
        let mut expected_ids = vec![parquet_file.id, level1_file.id];
        expected_ids.sort();
        assert_eq!(file_ids, expected_ids);

        // Using the catalog partition ID should return the same files, even if the Parquet file
        // records don't have the partition ID on them (which is the default now)
        let files = repos
            .parquet_files()
            .list_by_partition_not_to_delete(&TransitionPartitionId::Deprecated(partition.id))
            .await
            .unwrap();
        assert_eq!(files.len(), 2);

        let mut file_ids: Vec<_> = files.into_iter().map(|f| f.id).collect();
        file_ids.sort();
        let mut expected_ids = vec![parquet_file.id, level1_file.id];
        expected_ids.sort();
        assert_eq!(file_ids, expected_ids);
    }

    async fn test_update_to_compaction_level_1(catalog: Arc<dyn Catalog>) {
        let mut repos = catalog.repositories().await;
        let namespace =
            arbitrary_namespace(&mut *repos, "namespace_update_to_compaction_level_1_test").await;
        let table = arbitrary_table(&mut *repos, "update_table", &namespace).await;
        let partition = repos
            .partitions()
            .create_or_get("test_update_to_compaction_level_1_one".into(), table.id)
            .await
            .unwrap();

        // Set up the window of times we're interested in level 1 files for
        let query_min_time = Timestamp::new(5);
        let query_max_time = Timestamp::new(10);

        // Create a file with times entirely within the window
        let mut parquet_file_params = arbitrary_parquet_file_params(&namespace, &table, &partition);
        parquet_file_params.min_time = query_min_time + 1;
        parquet_file_params.max_time = query_max_time - 1;
        let parquet_file = repos
            .parquet_files()
            .create(parquet_file_params.clone())
            .await
            .unwrap();

        // Create a file that will remain as level 0
        let level_0_params = ParquetFileParams {
            object_store_id: Uuid::new_v4(),
            ..parquet_file_params.clone()
        };
        let level_0_file = repos.parquet_files().create(level_0_params).await.unwrap();

        // Create a ParquetFileId that doesn't actually exist in the catalog
        let nonexistent_parquet_file_id = ParquetFileId::new(level_0_file.id.get() + 1);

        // Make parquet_file compaction level 1, attempt to mark the nonexistent file; operation
        // should succeed
        let created = repos
            .parquet_files()
            .create_upgrade_delete(
                &[],
                &[parquet_file.id, nonexistent_parquet_file_id],
                &[],
                CompactionLevel::FileNonOverlapped,
            )
            .await
            .unwrap();
        assert_eq!(created, vec![]);

        // remove namespace to avoid it from affecting later tests
        repos
            .namespaces()
            .soft_delete("namespace_update_to_compaction_level_1_test")
            .await
            .expect("delete namespace should succeed");
    }

    /// Assert that a namespace deletion does NOT cascade to the tables/schema
    /// items/parquet files/etc.
    ///
    /// Removal of this entities breaks the invariant that once created, a row
    /// always exists for the lifetime of an IOx process, and causes the system
    /// to panic in multiple components. It's also ineffective, because most
    /// components maintain a cache of at least one of these entities.
    ///
    /// Instead soft deleted namespaces should have their files GC'd like a
    /// normal parquet file deletion, removing the rows once they're no longer
    /// being actively used by the system. This is done by waiting a long time
    /// before deleting records, and whilst isn't perfect, it is largely
    /// effective.
    async fn test_delete_namespace(catalog: Arc<dyn Catalog>) {
        let mut repos = catalog.repositories().await;
        let namespace_1 =
            arbitrary_namespace(&mut *repos, "namespace_test_delete_namespace_1").await;
        let table_1 = arbitrary_table(&mut *repos, "test_table_1", &namespace_1).await;
        let _c = repos
            .columns()
            .create_or_get("column_test_1", table_1.id, ColumnType::Tag)
            .await
            .unwrap();
        let partition_1 = repos
            .partitions()
            .create_or_get("test_delete_namespace_one".into(), table_1.id)
            .await
            .unwrap();

        // parquet files
        let parquet_file_params =
            arbitrary_parquet_file_params(&namespace_1, &table_1, &partition_1);
        repos
            .parquet_files()
            .create(parquet_file_params.clone())
            .await
            .unwrap();
        let parquet_file_params_2 = ParquetFileParams {
            object_store_id: Uuid::new_v4(),
            min_time: Timestamp::new(200),
            max_time: Timestamp::new(300),
            ..parquet_file_params
        };
        repos
            .parquet_files()
            .create(parquet_file_params_2.clone())
            .await
            .unwrap();

        // we've now created a namespace with a table and parquet files. before we test deleting
        // it, let's create another so we can ensure that doesn't get deleted.
        let namespace_2 =
            arbitrary_namespace(&mut *repos, "namespace_test_delete_namespace_2").await;
        let table_2 = arbitrary_table(&mut *repos, "test_table_2", &namespace_2).await;
        let _c = repos
            .columns()
            .create_or_get("column_test_2", table_2.id, ColumnType::Tag)
            .await
            .unwrap();
        let partition_2 = repos
            .partitions()
            .create_or_get("test_delete_namespace_two".into(), table_2.id)
            .await
            .unwrap();

        // parquet files
        let parquet_file_params =
            arbitrary_parquet_file_params(&namespace_2, &table_2, &partition_2);
        repos
            .parquet_files()
            .create(parquet_file_params.clone())
            .await
            .unwrap();
        let parquet_file_params_2 = ParquetFileParams {
            object_store_id: Uuid::new_v4(),
            min_time: Timestamp::new(200),
            max_time: Timestamp::new(300),
            ..parquet_file_params
        };
        repos
            .parquet_files()
            .create(parquet_file_params_2.clone())
            .await
            .unwrap();

        // now delete namespace_1 and assert it's all gone and none of
        // namespace_2 is gone
        repos
            .namespaces()
            .soft_delete("namespace_test_delete_namespace_1")
            .await
            .expect("delete namespace should succeed");
        // assert that namespace is soft-deleted, but the table, column, and parquet files are all
        // still there.
        assert!(repos
            .namespaces()
            .get_by_id(namespace_1.id, SoftDeletedRows::ExcludeDeleted)
            .await
            .expect("get namespace should succeed")
            .is_none());
        assert_eq!(
            repos
                .namespaces()
                .get_by_id(namespace_1.id, SoftDeletedRows::AllRows)
                .await
                .expect("get namespace should succeed")
                .map(|mut v| {
                    // The only change after soft-deletion should be the deleted_at
                    // field being set - this block normalises that field, so that
                    // the before/after can be asserted as equal.
                    v.deleted_at = None;
                    v
                })
                .expect("should see soft-deleted row"),
            namespace_1
        );
        assert_eq!(
            repos
                .tables()
                .get_by_id(table_1.id)
                .await
                .expect("get table should succeed")
                .expect("should return row"),
            table_1
        );
        assert_eq!(
            repos
                .columns()
                .list_by_namespace_id(namespace_1.id)
                .await
                .expect("listing columns should succeed")
                .len(),
            1
        );
        assert_eq!(
            repos
                .columns()
                .list_by_table_id(table_1.id)
                .await
                .expect("listing columns should succeed")
                .len(),
            1
        );

        // partition's get_by_id should succeed
        repos
            .partitions()
            .get_by_id(partition_1.id)
            .await
            .unwrap()
            .unwrap();

        // assert that the namespace, table, column, and parquet files for namespace_2 are still
        // there
        assert!(repos
            .namespaces()
            .get_by_id(namespace_2.id, SoftDeletedRows::ExcludeDeleted)
            .await
            .expect("get namespace should succeed")
            .is_some());

        assert!(repos
            .tables()
            .get_by_id(table_2.id)
            .await
            .expect("get table should succeed")
            .is_some());
        assert_eq!(
            repos
                .columns()
                .list_by_namespace_id(namespace_2.id)
                .await
                .expect("listing columns should succeed")
                .len(),
            1
        );
        assert_eq!(
            repos
                .columns()
                .list_by_table_id(table_2.id)
                .await
                .expect("listing columns should succeed")
                .len(),
            1
        );

        // partition's get_by_id should succeed
        repos
            .partitions()
            .get_by_id(partition_2.id)
            .await
            .unwrap()
            .unwrap();
    }

    /// Upsert a namespace called `namespace_name` and write `lines` to it.
    async fn populate_namespace<R>(
        repos: &mut R,
        namespace_name: &str,
        lines: &str,
    ) -> (Namespace, NamespaceSchema)
    where
        R: RepoCollection + ?Sized,
    {
        let namespace = repos
            .namespaces()
            .create(
                &NamespaceName::new(namespace_name).unwrap(),
                None,
                None,
                None,
            )
            .await;

        let namespace = match namespace {
            Ok(v) => v,
            Err(Error::NameExists { .. }) => repos
                .namespaces()
                .get_by_name(namespace_name, SoftDeletedRows::AllRows)
                .await
                .unwrap()
                .unwrap(),
            e @ Err(_) => e.unwrap(),
        };

        let batches = mutable_batch_lp::lines_to_batches(lines, 42).unwrap();
        let batches = batches.iter().map(|(table, batch)| (table.as_str(), batch));
        let ns = NamespaceSchema::new_empty_from(&namespace);

        let schema = validate_or_insert_schema(batches, &ns, repos)
            .await
            .expect("validate schema failed")
            .unwrap_or(ns);

        (namespace, schema)
    }

    async fn test_list_schemas(catalog: Arc<dyn Catalog>) {
        let mut repos = catalog.repositories().await;

        let ns1 = populate_namespace(
            repos.deref_mut(),
            "ns1",
            "cpu,tag=1 field=1i\nanother,tag=1 field=1.0",
        )
        .await;
        let ns2 = populate_namespace(
            repos.deref_mut(),
            "ns2",
            "cpu,tag=1 field=1i\nsomethingelse field=1u",
        )
        .await;

        // Otherwise the in-mem catalog deadlocks.... (but not postgres)
        drop(repos);

        let got = list_schemas(&*catalog)
            .await
            .expect("should be able to list the schemas")
            .collect::<Vec<_>>();

        assert!(got.contains(&ns1), "{:#?}\n\nwant{:#?}", got, &ns1);
        assert!(got.contains(&ns2), "{:#?}\n\nwant{:#?}", got, &ns2);
    }

    async fn test_list_schemas_soft_deleted_rows(catalog: Arc<dyn Catalog>) {
        let mut repos = catalog.repositories().await;

        let ns1 = populate_namespace(
            repos.deref_mut(),
            "ns1",
            "cpu,tag=1 field=1i\nanother,tag=1 field=1.0",
        )
        .await;
        let ns2 = populate_namespace(
            repos.deref_mut(),
            "ns2",
            "cpu,tag=1 field=1i\nsomethingelse field=1u",
        )
        .await;

        repos
            .namespaces()
            .soft_delete(&ns2.0.name)
            .await
            .expect("failed to soft delete namespace");

        // Otherwise the in-mem catalog deadlocks.... (but not postgres)
        drop(repos);

        let got = list_schemas(&*catalog)
            .await
            .expect("should be able to list the schemas")
            .collect::<Vec<_>>();

        assert!(got.contains(&ns1), "{:#?}\n\nwant{:#?}", got, &ns1);
        assert!(!got.contains(&ns2), "{:#?}\n\n do not want{:#?}", got, &ns2);
    }

    fn assert_metric_hit(metrics: &metric::Registry, name: &'static str) {
        let histogram = metrics
            .get_instrument::<Metric<DurationHistogram>>("catalog_op_duration")
            .expect("failed to read metric")
            .get_observer(&Attributes::from(&[("op", name), ("result", "success")]))
            .expect("failed to get observer")
            .fetch();

        let hit_count = histogram.sample_count();
        assert!(hit_count > 1, "metric did not record any calls");
    }
}<|MERGE_RESOLUTION|>--- conflicted
+++ resolved
@@ -719,32 +719,6 @@
     Ok(iter)
 }
 
-/// panic if the sort_key and sort_key_ids have different lengths
-// TODO: This function will be removed when sort_key is removed from the partition.
-// We are still in migration process and this function is used to verify the correctness
-// of the migration and discover data corruption asap if any
-pub(crate) fn verify_old_sort_keys(
-    sort_key: &Option<Vec<String>>,
-    sort_key_ids: &Option<SortedColumnSet>,
-) {
-    match (sort_key, sort_key_ids) {
-        (None, None) => {}
-        (Some(sort_key), Some(sort_key_ids)) => {
-            // panic if sort_key and key_ids have different lengths
-            if sort_key.len() != sort_key_ids.len() {
-                panic!(
-                    "sort_key {:?} and sort_key_ids {:?} are not the same length",
-                    sort_key, sort_key_ids
-                );
-            }
-        }
-        _ => panic!(
-            "sort_key {:?} and sort_key_ids {:?} must both be None or Some",
-            sort_key, sort_key_ids
-        ),
-    }
-}
-
 /// panic if sort_key and sort_key_ids have different lengths
 pub(crate) fn verify_sort_key_length(sort_key: &[&str], sort_key_ids: &SortedColumnSet) {
     if sort_key.len() != sort_key_ids.len() {
@@ -770,46 +744,6 @@
     use generated_types::influxdata::iox::partition_template::v1 as proto;
     use metric::{Attributes, DurationHistogram, Metric};
     use std::{collections::BTreeSet, ops::DerefMut, sync::Arc, time::Duration};
-
-    // panic: the sort_key and sort_key_ids have different lengths
-    #[test]
-    #[should_panic(
-        expected = "sort_key [\"time\"] and sort_key_ids SortedColumnSet([ColumnId(1), ColumnId(2)]) are not the same length"
-    )]
-    fn test_verify_old_sort_keys_different_length() {
-        let old_sort_key = Some(vec!["time".to_string()]);
-        let old_sort_key_ids = Some(SortedColumnSet::from(vec![1, 2]));
-        verify_old_sort_keys(&old_sort_key, &old_sort_key_ids);
-    }
-
-    // panic: the sort_key is some and sort_key_ids is none
-    #[test]
-    #[should_panic(
-        expected = "sort_key Some([\"time\"]) and sort_key_ids None must both be None or Some"
-    )]
-    fn test_verify_old_sort_keys_some_none() {
-        let old_sort_key = Some(vec!["time".to_string()]);
-        let old_sort_key_ids = None;
-        verify_old_sort_keys(&old_sort_key, &old_sort_key_ids);
-    }
-
-    // panic: the sort_key is none and sort_key_ids is some
-    #[test]
-    #[should_panic(
-        expected = "sort_key None and sort_key_ids Some(SortedColumnSet([ColumnId(1), ColumnId(2)])) must both be None or Some"
-    )]
-    fn test_verify_old_sort_keys_none_some() {
-        let old_sort_key = None;
-        let old_sort_key_ids = Some(SortedColumnSet::from(vec![1, 2]));
-        verify_old_sort_keys(&old_sort_key, &old_sort_key_ids);
-    }
-
-    #[test]
-    fn test_verify_old_sort_keys() {
-        let old_sort_key = Some(vec!["whatever".to_string(), "time".to_string()]);
-        let old_sort_key_ids = Some(SortedColumnSet::from(vec![1, 2]));
-        verify_old_sort_keys(&old_sort_key, &old_sort_key_ids);
-    }
 
     #[test]
     fn test_verify_sort_key_length() {
@@ -1811,25 +1745,6 @@
         assert_matches!(err, CasFailure::ValueMismatch((old_sort_key, old_sort_key_ids)) => {
             assert_eq!(old_sort_key, &["tag2", "tag1", "time"]);
             assert_eq!(old_sort_key_ids, Some(SortedColumnSet::from([2, 1, 3])));
-<<<<<<< HEAD
-=======
-        });
-
-        // test sort key CAS with an incorrect value
-        let err = repos
-            .partitions()
-            .cas_sort_key(
-                &to_skip_partition.transition_partition_id(),
-                Some(["bananas".to_string()].to_vec()),
-                &["tag2", "tag1", "tag3 , with comma", "time"],
-                &SortedColumnSet::from([1, 2, 3, 4]),
-            )
-            .await
-            .expect_err("CAS with incorrect value should fail");
-        assert_matches!(err, CasFailure::ValueMismatch((old_sort_key, old_sort_key_ids)) => {
-            assert_eq!(old_sort_key, &["tag2", "tag1", "time"]);
-            assert_eq!(old_sort_key_ids, Some(SortedColumnSet::from([2, 1, 3])));
->>>>>>> 9af06dee
         });
 
         // test update_sort_key from Some value to Some other value
