--- conflicted
+++ resolved
@@ -2,10 +2,9 @@
 
 use crate::{
     interface::{
-        self, verify_old_sort_keys, verify_sort_key_length, CasFailure, Catalog, ColumnRepo,
-        ColumnTypeMismatchSnafu, Error, NamespaceRepo, ParquetFileRepo, PartitionRepo,
-        RepoCollection, Result, SoftDeletedRows, TableRepo,
-        MAX_PARQUET_FILES_SELECTED_ONCE_FOR_RETENTION,
+        self, verify_sort_key_length, CasFailure, Catalog, ColumnRepo, ColumnTypeMismatchSnafu,
+        Error, NamespaceRepo, ParquetFileRepo, PartitionRepo, RepoCollection, Result,
+        SoftDeletedRows, TableRepo, MAX_PARQUET_FILES_SELECTED_ONCE_FOR_RETENTION,
     },
     kafkaless_transition::{
         SHARED_QUERY_POOL, SHARED_QUERY_POOL_ID, SHARED_TOPIC_ID, SHARED_TOPIC_NAME,
@@ -1016,10 +1015,11 @@
         new_sort_key: &[&str],
         new_sort_key_ids: &SortedColumnSet,
     ) -> Result<Partition, CasFailure<(Vec<String>, Option<SortedColumnSet>)>> {
-<<<<<<< HEAD
-        verify_old_sort_keys(&old_sort_key, &old_sort_key_ids);
-=======
->>>>>>> 9af06dee
+        assert_eq!(
+            old_sort_key.as_ref().map(|v| v.len()),
+            old_sort_key_ids.as_ref().map(|v| v.len())
+        );
+
         verify_sort_key_length(new_sort_key, new_sort_key_ids);
 
         let old_sort_key = old_sort_key.unwrap_or_default();
